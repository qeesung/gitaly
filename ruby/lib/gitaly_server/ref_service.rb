--- conflicted
+++ resolved
@@ -5,7 +5,6 @@
     TAGS_PER_MESSAGE = 100
 
     def create_branch(request, call)
-<<<<<<< HEAD
       bridge_exceptions do
         begin
           start_point = request.start_point
@@ -31,31 +30,6 @@
                    else
                      :ERR_INVALID_START_POINT
                    end
-=======
-      start_point = request.start_point
-      start_point = 'HEAD' if start_point.empty?
-      branch_name = request.name
-
-      repo = Gitlab::Git::Repository.from_call(call)
-      rugged_ref = repo.rugged.branches.create(branch_name, start_point)
-
-      Gitaly::CreateBranchResponse.new(
-        status: :OK,
-        branch: Gitaly::Branch.new(
-          name: rugged_ref.name.b,
-          target_commit: gitaly_commit_from_rugged(rugged_ref.target)
-        )
-      )
-    rescue Rugged::ReferenceError => e
-      status = case e.to_s
-               when /'refs\/heads\/#{branch_name}' is not valid/
-                 :ERR_INVALID
-               when /a reference with that name already exists/
-                 :ERR_EXISTS
-               else
-                 :ERR_INVALID_START_POINT
-               end
->>>>>>> 0a014bd7
 
           Gitaly::CreateBranchResponse.new(status: status)
         end
@@ -63,7 +37,6 @@
     end
 
     def delete_branch(request, call)
-<<<<<<< HEAD
       bridge_exceptions do
         begin
           branch_name = request.name
@@ -71,13 +44,6 @@
 
           repo = Gitlab::Git::Repository.from_call(call)
           repo.delete_branch(branch_name)
-=======
-      branch_name = request.name
-      raise GRPC::InvalidArgument.new("empty Name") if branch_name.empty?
-
-      repo = Gitlab::Git::Repository.from_call(call)
-      repo.delete_branch(branch_name)
->>>>>>> 0a014bd7
 
           Gitaly::DeleteBranchResponse.new
         rescue Gitlab::Git::Repository::DeleteBranchError => e
@@ -87,7 +53,6 @@
     end
 
     def find_branch(request, call)
-<<<<<<< HEAD
       bridge_exceptions do
         branch_name = request.name
         raise GRPC::InvalidArgument.new("empty Name") if branch_name.empty?
@@ -96,31 +61,16 @@
         rugged_branch = repo.find_branch(branch_name)
         gitaly_branch = Gitaly::Branch.new(
           name: rugged_branch.name.b,
-          target_commit: gitaly_commit_from_rugged(rugged_branch.dereferenced_target.raw_commit),
+          target_commit: gitaly_commit_from_rugged(rugged_branch.dereferenced_target.raw_commit)
         ) unless rugged_branch.nil?
-=======
-      branch_name = request.name
-      raise GRPC::InvalidArgument.new("empty Name") if branch_name.empty?
-
-      repo = Gitlab::Git::Repository.from_call(call)
-      rugged_branch = repo.find_branch(branch_name)
-      gitaly_branch = Gitaly::Branch.new(
-        name: rugged_branch.name.b,
-        target_commit: gitaly_commit_from_rugged(rugged_branch.dereferenced_target.raw_commit)
-      ) unless rugged_branch.nil?
->>>>>>> 0a014bd7
 
         Gitaly::FindBranchResponse.new(branch: gitaly_branch)
       end
     end
 
     def find_all_tags(request, call)
-<<<<<<< HEAD
       bridge_exceptions do
         repo = Gitlab::Git::Repository.from_call(call)
-=======
-      repo = Gitlab::Git::Repository.from_call(call)
->>>>>>> 0a014bd7
 
         Enumerator.new do |y|
           repo.tags.each_slice(TAGS_PER_MESSAGE) do |gitlab_tags|
@@ -128,23 +78,13 @@
               rugged_commit = gitlab_tag.dereferenced_target&.raw_commit
               gitaly_commit = gitaly_commit_from_rugged(rugged_commit) if rugged_commit
 
-<<<<<<< HEAD
               Gitaly::Tag.new(
                 name: gitlab_tag.name.b,
                 id: gitlab_tag.target,
                 message: gitlab_tag.message.to_s.b,
-                target_commit: gitaly_commit,
+                target_commit: gitaly_commit
               )
             end
-=======
-            Gitaly::Tag.new(
-              name: gitlab_tag.name.b,
-              id: gitlab_tag.target,
-              message: gitlab_tag.message.to_s.b,
-              target_commit: gitaly_commit
-            )
-          end
->>>>>>> 0a014bd7
 
             y.yield Gitaly::FindAllTagsResponse.new(tags: tags)
           end
