--- conflicted
+++ resolved
@@ -45,17 +45,11 @@
           repo = Gitlab::Git::Repository.from_call(call)
           repo.delete_branch(branch_name)
 
-<<<<<<< HEAD
           Gitaly::DeleteBranchResponse.new
-        rescue Rugged::ReferenceError => e
+        rescue Gitlab::Git::Repository::DeleteBranchError => e
           raise GRPC::Internal.new(e.to_s)
         end
       end
-=======
-      Gitaly::DeleteBranchResponse.new
-    rescue Gitlab::Git::Repository::DeleteBranchError => e
-      raise GRPC::Internal.new(e.to_s)
->>>>>>> efa26054
     end
 
     def find_branch(request, call)
@@ -84,23 +78,13 @@
               rugged_commit = gitlab_tag.dereferenced_target&.raw_commit
               gitaly_commit = gitaly_commit_from_rugged(rugged_commit) if rugged_commit
 
-<<<<<<< HEAD
-              Gitaly::FindAllTagsResponse::Tag.new(
+              Gitaly::Tag.new(
                 name: gitlab_tag.name.b,
                 id: gitlab_tag.target,
                 message: gitlab_tag.message.to_s.b,
-                target_commit: gitaly_commit
+                target_commit: gitaly_commit,
               )
             end
-=======
-            Gitaly::Tag.new(
-              name: gitlab_tag.name.b,
-              id: gitlab_tag.target,
-              message: gitlab_tag.message.to_s.b,
-              target_commit: gitaly_commit,
-            )
-          end
->>>>>>> efa26054
 
             y.yield Gitaly::FindAllTagsResponse.new(tags: tags)
           end
