module GitalyServer
  class CommitService < Gitaly::CommitService::Service
    include Utils

    def commit_stats(request, _call)
      GitalyServer::Utils.safe_call_wrapper do        
        repo = Gitlab::Git::Repository.from_call(_call)
        revision = request.revision unless request.revision.empty?

        commit = Gitlab::Git::Commit.find(repo, revision)

        # In the odd case that the revision given doesn't exist we need to raise
        # an exception. Since GitLab (currently) already does this for us we don't
        # expect this to actually happen, just guarding against future code change
        raise GRPC::Internal.new("commit not found for revision '#{revision}'") unless commit

<<<<<<< HEAD
        stats = Gitlab::Git::CommitStats.new(commit)
=======
      stats = Gitlab::Git::CommitStats.new(repo, commit)
>>>>>>> efa26054

        Gitaly::CommitStatsResponse.new(oid: stats.id, additions: stats.additions, deletions: stats.deletions)
      end
    end

    def find_commits(request, _call)
      GitalyServer::Utils.safe_call_wrapper do                
        repository = Gitlab::Git::Repository.from_call(_call)
        options = {
          ref: request.revision,
          limit: request.limit,
          follow: request.follow,
          skip_merges: request.skip_merges,
          disable_walk: request.disable_walk,
          offset: request.offset,
        }
        options[:path] = request.paths unless request.paths.empty?

        options[:before] = Time.at(request.before.seconds).to_datetime if request.before
        options[:after] = Time.at(request.after.seconds).to_datetime if request.after

        Enumerator.new do |y|
          # Send back 'pages' with 20 commits each
          repository.raw_log(options).each_slice(20) do |rugged_commits|
            commits = rugged_commits.map do |rugged_commit|
              gitaly_commit_from_rugged(rugged_commit)
            end
            y.yield Gitaly::FindCommitsResponse.new(commits: commits)
          end
        end
      end
    end
  end
end<|MERGE_RESOLUTION|>--- conflicted
+++ resolved
@@ -3,7 +3,7 @@
     include Utils
 
     def commit_stats(request, _call)
-      GitalyServer::Utils.safe_call_wrapper do        
+      GitalyServer::Utils.safe_call_wrapper do
         repo = Gitlab::Git::Repository.from_call(_call)
         revision = request.revision unless request.revision.empty?
 
@@ -14,18 +14,14 @@
         # expect this to actually happen, just guarding against future code change
         raise GRPC::Internal.new("commit not found for revision '#{revision}'") unless commit
 
-<<<<<<< HEAD
-        stats = Gitlab::Git::CommitStats.new(commit)
-=======
-      stats = Gitlab::Git::CommitStats.new(repo, commit)
->>>>>>> efa26054
+        stats = Gitlab::Git::CommitStats.new(repo, commit)
 
         Gitaly::CommitStatsResponse.new(oid: stats.id, additions: stats.additions, deletions: stats.deletions)
       end
     end
 
     def find_commits(request, _call)
-      GitalyServer::Utils.safe_call_wrapper do                
+      GitalyServer::Utils.safe_call_wrapper do
         repository = Gitlab::Git::Repository.from_call(_call)
         options = {
           ref: request.revision,
