--- conflicted
+++ resolved
@@ -191,21 +191,12 @@
 			"revisionTime": "2017-01-30T11:31:45Z"
 		},
 		{
-<<<<<<< HEAD
-			"checksumSHA1": "pKJqBeU/Gf/DnEtCTZ/Up/ovJNg=",
-			"path": "gitlab.com/gitlab-org/gitaly-proto/go",
-			"revision": "416718562f5aa7c68f7fec641f8f10ec9f1c5e94",
-			"revisionTime": "2017-08-14T10:04:36Z",
-			"version": "rpc-RefService-RefExists",
-			"versionExact": "rpc-RefService-RefExists"
-=======
 			"checksumSHA1": "zgOHxG3IejNYIkgeWoxd0s+FwCM=",
 			"path": "gitlab.com/gitlab-org/gitaly-proto/go",
 			"revision": "f6e82582aaface2378150f7dfe489207fa1449d8",
 			"revisionTime": "2017-08-10T15:01:55Z",
 			"version": "v0.28.1",
 			"versionExact": "v0.28.1"
->>>>>>> 80d7833e
 		},
 		{
 			"checksumSHA1": "Y+HGqEkYM15ir+J93MEaHdyFy0c=",
