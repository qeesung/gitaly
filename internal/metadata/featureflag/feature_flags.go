package featureflag

// A set of feature flags used in Gitaly and Praefect.
// In order to support coverage of combined features usage all feature flags should be marked as enabled for the test.
// NOTE: if you add a new feature flag please add it to the `All` list defined below.
var (
	// GoSetConfig enables git2go implementation of SetConfig.
	GoSetConfig = FeatureFlag{Name: "go_set_config", OnByDefault: true}
	// GoUserApplyPatch enables the Go implementation of UserApplyPatch
	GoUserApplyPatch = FeatureFlag{Name: "go_user_apply_patch", OnByDefault: true}
<<<<<<< HEAD
	// Quarantine enables the use of quarantine directories.
	Quarantine = FeatureFlag{Name: "quarantine", OnByDefault: false}
	// GoFindLicense enables Go implementation of FindLicense
	GoFindLicense = FeatureFlag{Name: "go_find_license", OnByDefault: false}
=======
>>>>>>> b78f644f
)

// All includes all feature flags.
var All = []FeatureFlag{
	GoSetConfig,
	GoUserApplyPatch,
<<<<<<< HEAD
	Quarantine,
	GoFindLicense,
=======
>>>>>>> b78f644f
}<|MERGE_RESOLUTION|>--- conflicted
+++ resolved
@@ -8,22 +8,13 @@
 	GoSetConfig = FeatureFlag{Name: "go_set_config", OnByDefault: true}
 	// GoUserApplyPatch enables the Go implementation of UserApplyPatch
 	GoUserApplyPatch = FeatureFlag{Name: "go_user_apply_patch", OnByDefault: true}
-<<<<<<< HEAD
-	// Quarantine enables the use of quarantine directories.
-	Quarantine = FeatureFlag{Name: "quarantine", OnByDefault: false}
 	// GoFindLicense enables Go implementation of FindLicense
 	GoFindLicense = FeatureFlag{Name: "go_find_license", OnByDefault: false}
-=======
->>>>>>> b78f644f
 )
 
 // All includes all feature flags.
 var All = []FeatureFlag{
 	GoSetConfig,
 	GoUserApplyPatch,
-<<<<<<< HEAD
-	Quarantine,
 	GoFindLicense,
-=======
->>>>>>> b78f644f
 }