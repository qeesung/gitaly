package featureflag

// A set of feature flags used in Gitaly and Praefect.
// In order to support coverage of combined features usage all feature flags should be marked as enabled for the test.
// NOTE: if you add a new feature flag please add it to the `All` list defined below.
var (
<<<<<<< HEAD
	// GoUpdateRemoteMirror enables the Go implementation of UpdateRemoteMirror
	GoUpdateRemoteMirror = FeatureFlag{Name: "go_update_remote_mirror", OnByDefault: true}
	// FetchInternalRemoteErrors makes FetchInternalRemote return actual errors instead of a boolean
	FetchInternalRemoteErrors = FeatureFlag{Name: "fetch_internal_remote_errors", OnByDefault: false}
	// TxConfig enables transactional voting for SetConfig and DeleteConfig RPCs.
	TxConfig = FeatureFlag{Name: "tx_config", OnByDefault: false}
	// TxRemote enables transactional voting for AddRemote and DeleteRemote.
	TxRemote = FeatureFlag{Name: "tx_remote", OnByDefault: false}
	// GoFindLicense enables Go implementation of FindLicense
	GoFindLicense = FeatureFlag{Name: "go_find_license", OnByDefault: false}
	// LFSPointersPipeline enables the alternative pipeline implementation of LFS-pointer
	// related RPCs.
	LFSPointersPipeline = FeatureFlag{Name: "lfs_pointers_pipeline", OnByDefault: false}
=======
>>>>>>> b3d56404
	// GoSetConfig enables git2go implementation of SetConfig.
	GoSetConfig = FeatureFlag{Name: "go_set_config", OnByDefault: false}
	// FindAllTagsPipeline enables the alternative pipeline implementation for finding
	// tags via FindAllTags.
	FindAllTagsPipeline = FeatureFlag{Name: "find_all_tags_pipeline", OnByDefault: false}
	// UserSquashWithoutWorktree enables the new implementation of UserSquash which does not
	// require a worktree to compute the squash.
	UserSquashWithoutWorktree = FeatureFlag{Name: "user_squash_without_worktree", OnByDefault: false}
	// QuarantinedResolveCOnflicts enables use of a quarantine object directory for ResolveConflicts.
	QuarantinedResolveConflicts = FeatureFlag{Name: "quarantined_resolve_conflicts", OnByDefault: false}
	// GoUserApplyPatch enables the Go implementation of UserApplyPatch
	GoUserApplyPatch = FeatureFlag{Name: "go_user_apply_patch", OnByDefault: true}
	// Quarantine enables the use of quarantine directories.
	Quarantine = FeatureFlag{Name: "quarantine", OnByDefault: false}
)

// All includes all feature flags.
var All = []FeatureFlag{
<<<<<<< HEAD
	GoUpdateRemoteMirror,
	FetchInternalRemoteErrors,
	TxConfig,
	TxRemote,
	GoFindLicense,
	LFSPointersPipeline,
=======
>>>>>>> b3d56404
	GoSetConfig,
	FindAllTagsPipeline,
	UserSquashWithoutWorktree,
	QuarantinedResolveConflicts,
	GoUserApplyPatch,
	Quarantine,
}<|MERGE_RESOLUTION|>--- conflicted
+++ resolved
@@ -4,22 +4,8 @@
 // In order to support coverage of combined features usage all feature flags should be marked as enabled for the test.
 // NOTE: if you add a new feature flag please add it to the `All` list defined below.
 var (
-<<<<<<< HEAD
-	// GoUpdateRemoteMirror enables the Go implementation of UpdateRemoteMirror
-	GoUpdateRemoteMirror = FeatureFlag{Name: "go_update_remote_mirror", OnByDefault: true}
-	// FetchInternalRemoteErrors makes FetchInternalRemote return actual errors instead of a boolean
-	FetchInternalRemoteErrors = FeatureFlag{Name: "fetch_internal_remote_errors", OnByDefault: false}
-	// TxConfig enables transactional voting for SetConfig and DeleteConfig RPCs.
-	TxConfig = FeatureFlag{Name: "tx_config", OnByDefault: false}
-	// TxRemote enables transactional voting for AddRemote and DeleteRemote.
-	TxRemote = FeatureFlag{Name: "tx_remote", OnByDefault: false}
 	// GoFindLicense enables Go implementation of FindLicense
 	GoFindLicense = FeatureFlag{Name: "go_find_license", OnByDefault: false}
-	// LFSPointersPipeline enables the alternative pipeline implementation of LFS-pointer
-	// related RPCs.
-	LFSPointersPipeline = FeatureFlag{Name: "lfs_pointers_pipeline", OnByDefault: false}
-=======
->>>>>>> b3d56404
 	// GoSetConfig enables git2go implementation of SetConfig.
 	GoSetConfig = FeatureFlag{Name: "go_set_config", OnByDefault: false}
 	// FindAllTagsPipeline enables the alternative pipeline implementation for finding
@@ -38,15 +24,7 @@
 
 // All includes all feature flags.
 var All = []FeatureFlag{
-<<<<<<< HEAD
-	GoUpdateRemoteMirror,
-	FetchInternalRemoteErrors,
-	TxConfig,
-	TxRemote,
 	GoFindLicense,
-	LFSPointersPipeline,
-=======
->>>>>>> b3d56404
 	GoSetConfig,
 	FindAllTagsPipeline,
 	UserSquashWithoutWorktree,
