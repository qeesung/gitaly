package featureflag

const (
	// UploadPackFilter enables partial clones by sending uploadpack.allowFilter and uploadpack.allowAnySHA1InWant
	// to upload-pack
	UploadPackFilter = "upload_pack_filter"
	// LinguistFileCountStats will invoke an additional git-linguist command to get the number of files per language
	LinguistFileCountStats = "linguist_file_count_stats"
	// HooksRPC will invoke update, pre receive, and post receive hooks by using RPCs
	HooksRPC = "hooks_rpc"
	// CacheInvalidator controls the tracking of repo state via gRPC
	// annotations (i.e. accessor and mutator RPC's). This enables cache
	// invalidation by changing state when the repo is modified.
	CacheInvalidator = "cache_invalidator"
<<<<<<< HEAD
  // UseGitProtocolV2 enables support for git wire protocol v2
=======
	// UseCoreDeltaIslands enables support of core delta islands for 'repack'.
	UseCoreDeltaIslands = "use_core_delta_islands"
	// UseGitProtocolV2 enables support for git wire protocol v2
>>>>>>> 6d9e906d
	UseGitProtocolV2 = "use_git_protocol_v2"
)

const (
	// HooksRPCEnvVar is the name of the environment variable we use to pass the feature flag down into gitaly-hooks
	HooksRPCEnvVar = "GITALY_HOOK_RPCS_ENABLED"
)<|MERGE_RESOLUTION|>--- conflicted
+++ resolved
@@ -12,13 +12,7 @@
 	// annotations (i.e. accessor and mutator RPC's). This enables cache
 	// invalidation by changing state when the repo is modified.
 	CacheInvalidator = "cache_invalidator"
-<<<<<<< HEAD
-  // UseGitProtocolV2 enables support for git wire protocol v2
-=======
-	// UseCoreDeltaIslands enables support of core delta islands for 'repack'.
-	UseCoreDeltaIslands = "use_core_delta_islands"
 	// UseGitProtocolV2 enables support for git wire protocol v2
->>>>>>> 6d9e906d
 	UseGitProtocolV2 = "use_git_protocol_v2"
 )
 
