--- conflicted
+++ resolved
@@ -13,29 +13,23 @@
 	GoUpdateRemoteMirror = FeatureFlag{Name: "go_update_remote_mirror", OnByDefault: false}
 	// FetchInternalRemoteErrors makes FetchInternalRemote return actual errors instead of a boolean
 	FetchInternalRemoteErrors = FeatureFlag{Name: "fetch_internal_remote_errors", OnByDefault: false}
-<<<<<<< HEAD
 	// TxConfig enables transactional voting for SetConfig and DeleteConfig RPCs.
 	TxConfig = FeatureFlag{Name: "tx_config", OnByDefault: false}
 	// TxRemote enables transactional voting for AddRemote and DeleteRemote.
 	TxRemote = FeatureFlag{Name: "tx_remote", OnByDefault: false}
 	// GoFindLicense enables Go implementation of FindLicense
 	GoFindLicense = FeatureFlag{Name: "go_find_license", OnByDefault: false}
-=======
 	// LFSPointersPipeline enables the alternative pipeline implementation of LFS-pointer
 	// related RPCs.
 	LFSPointersPipeline = FeatureFlag{Name: "lfs_pointers_pipeline", OnByDefault: false}
->>>>>>> 7dd92a72
 )
 
 // All includes all feature flags.
 var All = []FeatureFlag{
 	GoUpdateRemoteMirror,
 	FetchInternalRemoteErrors,
-<<<<<<< HEAD
 	TxConfig,
 	TxRemote,
 	GoFindLicense,
-=======
 	LFSPointersPipeline,
->>>>>>> 7dd92a72
 }