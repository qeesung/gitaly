package ref

import (
	"bytes"
	"fmt"
	"io"
	"io/ioutil"
	"os"
	"path"
	"testing"

	"github.com/golang/protobuf/ptypes/timestamp"
	"github.com/stretchr/testify/require"
	pb "gitlab.com/gitlab-org/gitaly-proto/go"
	"gitlab.com/gitlab-org/gitaly/internal/testhelper"
	"golang.org/x/net/context"
	"google.golang.org/grpc"
	"google.golang.org/grpc/codes"
)

func containsRef(refs [][]byte, ref string) bool {
	for _, b := range refs {
		if string(b) == ref {
			return true
		}
	}
	return false
}

func TestSuccessfulFindAllBranchNames(t *testing.T) {
	server := runRefServiceServer(t)
	defer server.Stop()

<<<<<<< HEAD
	client := newRefServiceClient(t)
=======
	client, conn := newRefClient(t)
	defer conn.Close()
>>>>>>> 7d11bcc3
	rpcRequest := &pb.FindAllBranchNamesRequest{Repository: testRepo}

	ctx, cancel := context.WithCancel(context.Background())
	defer cancel()
	c, err := client.FindAllBranchNames(ctx, rpcRequest)
	if err != nil {
		t.Fatal(err)
	}

	var names [][]byte
	for {
		r, err := c.Recv()
		if err == io.EOF {
			break
		}
		if err != nil {
			t.Fatal(err)
		}
		names = append(names, r.GetNames()...)
	}
	for _, branch := range []string{"master", "100%branch", "improve/awesome", "'test'"} {
		if !containsRef(names, "refs/heads/"+branch) {
			t.Fatalf("Expected to find branch %q in all branch names", branch)
		}
	}
}

func TestEmptyFindAllBranchNamesRequest(t *testing.T) {
	server := runRefServiceServer(t)
	defer server.Stop()

<<<<<<< HEAD
	client := newRefServiceClient(t)
=======
	client, conn := newRefClient(t)
	defer conn.Close()
>>>>>>> 7d11bcc3
	rpcRequest := &pb.FindAllBranchNamesRequest{}

	ctx, cancel := context.WithCancel(context.Background())
	defer cancel()
	c, err := client.FindAllBranchNames(ctx, rpcRequest)
	if err != nil {
		t.Fatal(err)
	}

	var recvError error
	for recvError == nil {
		_, recvError = c.Recv()
	}

	if grpc.Code(recvError) != codes.InvalidArgument {
		t.Fatal(recvError)
	}
}

func TestInvalidRepoFindAllBranchNamesRequest(t *testing.T) {
	server := runRefServiceServer(t)
	defer server.Stop()

<<<<<<< HEAD
	client := newRefServiceClient(t)
=======
	client, conn := newRefClient(t)
	defer conn.Close()
>>>>>>> 7d11bcc3
	repo := &pb.Repository{StorageName: "default", RelativePath: "made/up/path"}
	rpcRequest := &pb.FindAllBranchNamesRequest{Repository: repo}

	ctx, cancel := context.WithCancel(context.Background())
	defer cancel()
	c, err := client.FindAllBranchNames(ctx, rpcRequest)
	if err != nil {
		t.Fatal(err)
	}

	var recvError error
	for recvError == nil {
		_, recvError = c.Recv()
	}

	if grpc.Code(recvError) != codes.NotFound {
		t.Fatal(recvError)
	}
}

func TestSuccessfulFindAllTagNames(t *testing.T) {
	server := runRefServiceServer(t)
	defer server.Stop()

<<<<<<< HEAD
	client := newRefServiceClient(t)
=======
	client, conn := newRefClient(t)
	defer conn.Close()
>>>>>>> 7d11bcc3
	rpcRequest := &pb.FindAllTagNamesRequest{Repository: testRepo}

	ctx, cancel := context.WithCancel(context.Background())
	defer cancel()
	c, err := client.FindAllTagNames(ctx, rpcRequest)
	if err != nil {
		t.Fatal(err)
	}

	var names [][]byte
	for {
		r, err := c.Recv()
		if err == io.EOF {
			break
		}
		if err != nil {
			t.Fatal(err)
		}
		names = append(names, r.GetNames()...)
	}

	for _, tag := range []string{"v1.0.0", "v1.1.0"} {
		if !containsRef(names, "refs/tags/"+tag) {
			t.Fatal("Expected to find tag", tag, "in all tag names")
		}
	}
}

func TestEmptyFindAllTagNamesRequest(t *testing.T) {
	server := runRefServiceServer(t)
	defer server.Stop()

<<<<<<< HEAD
	client := newRefServiceClient(t)
=======
	client, conn := newRefClient(t)
	defer conn.Close()
>>>>>>> 7d11bcc3
	rpcRequest := &pb.FindAllTagNamesRequest{}

	ctx, cancel := context.WithCancel(context.Background())
	defer cancel()
	c, err := client.FindAllTagNames(ctx, rpcRequest)
	if err != nil {
		t.Fatal(err)
	}

	var recvError error
	for recvError == nil {
		_, recvError = c.Recv()
	}

	if grpc.Code(recvError) != codes.InvalidArgument {
		t.Fatal(recvError)
	}
}

func TestInvalidRepoFindAllTagNamesRequest(t *testing.T) {
	server := runRefServiceServer(t)
	defer server.Stop()

<<<<<<< HEAD
	client := newRefServiceClient(t)
=======
	client, conn := newRefClient(t)
	defer conn.Close()
>>>>>>> 7d11bcc3
	repo := &pb.Repository{StorageName: "default", RelativePath: "made/up/path"}
	rpcRequest := &pb.FindAllTagNamesRequest{Repository: repo}

	ctx, cancel := context.WithCancel(context.Background())
	defer cancel()
	c, err := client.FindAllTagNames(ctx, rpcRequest)
	if err != nil {
		t.Fatal(err)
	}

	var recvError error
	for recvError == nil {
		_, recvError = c.Recv()
	}

	if grpc.Code(recvError) != codes.NotFound {
		t.Fatal(recvError)
	}
}

func TestHeadReference(t *testing.T) {
	ctx, cancel := context.WithCancel(context.Background())
	defer cancel()
	headRef, err := headReference(ctx, testRepoPath)
	if err != nil {
		t.Fatal(err)
	}
	if string(headRef) != "refs/heads/master" {
		t.Fatal("Expected HEAD reference to be 'ref/heads/master', got '", string(headRef), "'")
	}
}

func TestHeadReferenceWithNonExistingHead(t *testing.T) {
	// Write bad HEAD
	ioutil.WriteFile(testRepoPath+"/HEAD", []byte("ref: refs/heads/nonexisting"), 0644)
	defer func() {
		// Restore HEAD
		ioutil.WriteFile(testRepoPath+"/HEAD", []byte("ref: refs/heads/master"), 0644)
	}()

	ctx, cancel := context.WithCancel(context.Background())
	defer cancel()
	headRef, err := headReference(ctx, testRepoPath)
	if err != nil {
		t.Fatal(err)
	}
	if headRef != nil {
		t.Fatal("Expected HEAD reference to be nil, got '", string(headRef), "'")
	}
}

func TestDefaultBranchName(t *testing.T) {
	// We are going to override these functions during this test. Restore them after we're done
	defer func() {
		FindBranchNames = _findBranchNames
		headReference = _headReference
	}()

	testCases := []struct {
		desc            string
		findBranchNames func(context.Context, string) ([][]byte, error)
		headReference   func(context.Context, string) ([]byte, error)
		expected        []byte
	}{
		{
			desc:     "Get first branch when only one branch exists",
			expected: []byte("refs/heads/foo"),
			findBranchNames: func(context.Context, string) ([][]byte, error) {
				return [][]byte{[]byte("refs/heads/foo")}, nil
			},
			headReference: func(context.Context, string) ([]byte, error) { return nil, nil },
		},
		{
			desc:            "Get empy ref if no branches exists",
			expected:        nil,
			findBranchNames: func(context.Context, string) ([][]byte, error) { return [][]byte{}, nil },
			headReference:   func(context.Context, string) ([]byte, error) { return nil, nil },
		},
		{
			desc:     "Get the name of the head reference when more than one branch exists",
			expected: []byte("refs/heads/bar"),
			findBranchNames: func(context.Context, string) ([][]byte, error) {
				return [][]byte{[]byte("refs/heads/foo"), []byte("refs/heads/bar")}, nil
			},
			headReference: func(context.Context, string) ([]byte, error) { return []byte("refs/heads/bar"), nil },
		},
		{
			desc:     "Get `ref/heads/master` when several branches exist",
			expected: []byte("refs/heads/master"),
			findBranchNames: func(context.Context, string) ([][]byte, error) {
				return [][]byte{[]byte("refs/heads/foo"), []byte("refs/heads/master"), []byte("refs/heads/bar")}, nil
			},
			headReference: func(context.Context, string) ([]byte, error) { return nil, nil },
		},
		{
			desc:     "Get the name of the first branch when several branches exists and no other conditions are met",
			expected: []byte("refs/heads/foo"),
			findBranchNames: func(context.Context, string) ([][]byte, error) {
				return [][]byte{[]byte("refs/heads/foo"), []byte("refs/heads/bar"), []byte("refs/heads/baz")}, nil
			},
			headReference: func(context.Context, string) ([]byte, error) { return nil, nil },
		},
	}

	for _, testCase := range testCases {
		FindBranchNames = testCase.findBranchNames
		headReference = testCase.headReference

		ctx, cancel := context.WithCancel(context.Background())
		defer cancel()
		defaultBranch, err := DefaultBranchName(ctx, "")
		if err != nil {
			t.Fatal(err)
		}
		if !bytes.Equal(defaultBranch, testCase.expected) {
			t.Fatalf("%s: expected %s, got %s instead", testCase.desc, testCase.expected, defaultBranch)
		}
	}
}

func TestSuccessfulFindDefaultBranchName(t *testing.T) {
	server := runRefServiceServer(t)
	defer server.Stop()

<<<<<<< HEAD
	client := newRefServiceClient(t)
=======
	client, conn := newRefClient(t)
	defer conn.Close()
>>>>>>> 7d11bcc3
	rpcRequest := &pb.FindDefaultBranchNameRequest{Repository: testRepo}

	ctx, cancel := context.WithCancel(context.Background())
	defer cancel()
	r, err := client.FindDefaultBranchName(ctx, rpcRequest)
	if err != nil {
		t.Fatal(err)
	}

	if name := r.GetName(); string(name) != "refs/heads/master" {
		t.Fatal("Expected HEAD reference to be 'ref/heads/master', got '", string(name), "'")
	}
}

func TestEmptyFindDefaultBranchNameRequest(t *testing.T) {
	server := runRefServiceServer(t)
	defer server.Stop()

<<<<<<< HEAD
	client := newRefServiceClient(t)
=======
	client, conn := newRefClient(t)
	defer conn.Close()
>>>>>>> 7d11bcc3
	rpcRequest := &pb.FindDefaultBranchNameRequest{}

	ctx, cancel := context.WithCancel(context.Background())
	defer cancel()
	_, err := client.FindDefaultBranchName(ctx, rpcRequest)

	if grpc.Code(err) != codes.InvalidArgument {
		t.Fatal(err)
	}
}

func TestInvalidRepoFindDefaultBranchNameRequest(t *testing.T) {
	server := runRefServiceServer(t)
	defer server.Stop()

<<<<<<< HEAD
	client := newRefServiceClient(t)
=======
	client, conn := newRefClient(t)
	defer conn.Close()
>>>>>>> 7d11bcc3
	repo := &pb.Repository{StorageName: "default", RelativePath: "/made/up/path"}
	rpcRequest := &pb.FindDefaultBranchNameRequest{Repository: repo}

	ctx, cancel := context.WithCancel(context.Background())
	defer cancel()
	_, err := client.FindDefaultBranchName(ctx, rpcRequest)

	if grpc.Code(err) != codes.NotFound {
		t.Fatal(err)
	}
}

func TestSuccessfulFindAllTagsRequest(t *testing.T) {
	server := runRefServiceServer(t)
	defer server.Stop()

	storagePath := testhelper.GitlabTestStoragePath()
	testRepoPath := path.Join(storagePath, testRepo.RelativePath)
	testRepoCopyName := "gitlab-test-for-tags"
	testRepoCopyPath := path.Join(storagePath, testRepoCopyName)
	testhelper.MustRunCommand(t, nil, "git", "clone", "--bare", testRepoPath, testRepoCopyPath)
	defer os.RemoveAll(testRepoCopyPath)

	committerName := "Scrooge McDuck"
	committerEmail := "scrooge@mcduck.com"
	blobID := "faaf198af3a36dbf41961466703cc1d47c61d051"
	commitID := "6f6d7e7ed97bb5f0054f2b1df789b39ca89b6ff9"

	testhelper.MustRunCommand(t, nil, "git", "-C", testRepoCopyPath,
		"-c", fmt.Sprintf("user.name=%s", committerName),
		"-c", fmt.Sprintf("user.email=%s", committerEmail),
		"tag", "-m", "Blob tag", "v1.2.0", blobID)
	annotatedTagID := testhelper.MustRunCommand(t, nil, "git", "-C", testRepoCopyPath, "tag", "-l", "--format=%(objectname)", "v1.2.0")
	annotatedTagID = bytes.TrimSpace(annotatedTagID)

	testhelper.MustRunCommand(t, nil, "git", "-C", testRepoCopyPath,
		"-c", fmt.Sprintf("user.name=%s", committerName),
		"-c", fmt.Sprintf("user.email=%s", committerEmail),
		"tag", "v1.3.0", commitID)

	testhelper.MustRunCommand(t, nil, "git", "-C", testRepoCopyPath,
		"-c", fmt.Sprintf("user.name=%s", committerName),
		"-c", fmt.Sprintf("user.email=%s", committerEmail),
		"tag", "v1.4.0", blobID)

	client, conn := newRefServiceClient(t)
	defer conn.Close()
	rpcRequest := &pb.FindAllTagsRequest{
		Repository: &pb.Repository{
			StorageName:  testRepo.StorageName,
			RelativePath: testRepoCopyName,
		},
	}

	ctx, cancel := context.WithCancel(context.Background())
	defer cancel()
	c, err := client.FindAllTags(ctx, rpcRequest)
	if err != nil {
		t.Fatal(err)
	}

	var receivedTags []*pb.FindAllTagsResponse_Tag
	for {
		r, err := c.Recv()
		if err == io.EOF {
			break
		}
		if err != nil {
			t.Fatal(err)
		}
		receivedTags = append(receivedTags, r.GetTags()...)
	}

	expectedTags := []*pb.FindAllTagsResponse_Tag{
		{
			Name: []byte("v1.0.0"),
			Id:   "f4e6814c3e4e7a0de82a9e7cd20c626cc963a2f8",
			TargetCommit: &pb.GitCommit{
				Id:      "6f6d7e7ed97bb5f0054f2b1df789b39ca89b6ff9",
				Subject: []byte("More submodules"),
				Body:    []byte("More submodules\n\nSigned-off-by: Dmitriy Zaporozhets <dmitriy.zaporozhets@gmail.com>\n"),
				Author: &pb.CommitAuthor{
					Name:  []byte("Dmitriy Zaporozhets"),
					Email: []byte("dmitriy.zaporozhets@gmail.com"),
					Date:  &timestamp.Timestamp{Seconds: 1393491261},
				},
				Committer: &pb.CommitAuthor{
					Name:  []byte("Dmitriy Zaporozhets"),
					Email: []byte("dmitriy.zaporozhets@gmail.com"),
					Date:  &timestamp.Timestamp{Seconds: 1393491261},
				},
				ParentIds: []string{"d14d6c0abdd253381df51a723d58691b2ee1ab08"},
			},
			Message: []byte("Release\n"),
		},
		{
			Name: []byte("v1.1.0"),
			Id:   "8a2a6eb295bb170b34c24c76c49ed0e9b2eaf34b",
			TargetCommit: &pb.GitCommit{
				Id:      "5937ac0a7beb003549fc5fd26fc247adbce4a52e",
				Subject: []byte("Add submodule from gitlab.com"),
				Body:    []byte("Add submodule from gitlab.com\n\nSigned-off-by: Dmitriy Zaporozhets <dmitriy.zaporozhets@gmail.com>\n"),
				Author: &pb.CommitAuthor{
					Name:  []byte("Dmitriy Zaporozhets"),
					Email: []byte("dmitriy.zaporozhets@gmail.com"),
					Date:  &timestamp.Timestamp{Seconds: 1393491698},
				},
				Committer: &pb.CommitAuthor{
					Name:  []byte("Dmitriy Zaporozhets"),
					Email: []byte("dmitriy.zaporozhets@gmail.com"),
					Date:  &timestamp.Timestamp{Seconds: 1393491698},
				},
				ParentIds: []string{"570e7b2abdd848b95f2f578043fc23bd6f6fd24d"},
			},
			Message: []byte("Version 1.1.0\n"),
		},
		{
			Name:    []byte("v1.2.0"),
			Id:      string(annotatedTagID),
			Message: []byte("Blob tag\n"),
		},
		{
			Name: []byte("v1.3.0"),
			Id:   string(commitID),
			TargetCommit: &pb.GitCommit{
				Id:      "6f6d7e7ed97bb5f0054f2b1df789b39ca89b6ff9",
				Subject: []byte("More submodules"),
				Body:    []byte("More submodules\n\nSigned-off-by: Dmitriy Zaporozhets <dmitriy.zaporozhets@gmail.com>\n"),
				Author: &pb.CommitAuthor{
					Name:  []byte("Dmitriy Zaporozhets"),
					Email: []byte("dmitriy.zaporozhets@gmail.com"),
					Date:  &timestamp.Timestamp{Seconds: 1393491261},
				},
				Committer: &pb.CommitAuthor{
					Name:  []byte("Dmitriy Zaporozhets"),
					Email: []byte("dmitriy.zaporozhets@gmail.com"),
					Date:  &timestamp.Timestamp{Seconds: 1393491261},
				},
				ParentIds: []string{"d14d6c0abdd253381df51a723d58691b2ee1ab08"},
			},
		},
		{
			Name: []byte("v1.4.0"),
			Id:   string(blobID),
		},
	}

	require.Len(t, expectedTags, len(receivedTags))

	for i, receivedTag := range receivedTags {
		t.Logf("test case: %q", expectedTags[i].Name)

		require.Equal(t, expectedTags[i].Name, receivedTag.Name, "mismatched tag name")
		require.Equal(t, expectedTags[i].Id, receivedTag.Id, "mismatched ID")
		require.Equal(t, expectedTags[i].Message, receivedTag.Message, "mismatched message")
		require.Equal(t, expectedTags[i].TargetCommit, receivedTag.TargetCommit)
	}
}

func TestInvalidFindAllTagsRequest(t *testing.T) {
	server := runRefServiceServer(t)
	defer server.Stop()

	client, conn := newRefServiceClient(t)
	defer conn.Close()
	testCases := []struct {
		desc    string
		request *pb.FindAllTagsRequest
	}{
		{
			desc:    "empty request",
			request: &pb.FindAllTagsRequest{},
		},
		{
			desc: "invalid repo",
			request: &pb.FindAllTagsRequest{
				Repository: &pb.Repository{
					StorageName:  "fake",
					RelativePath: "repo",
				},
			},
		},
	}

	for _, tc := range testCases {
		t.Run(tc.desc, func(t *testing.T) {
			ctx, cancel := context.WithCancel(context.Background())
			defer cancel()
			c, err := client.FindAllTags(ctx, tc.request)
			if err != nil {
				t.Fatal(err)
			}

			var recvError error
			for recvError == nil {
				_, recvError = c.Recv()
			}

			testhelper.AssertGrpcError(t, recvError, codes.InvalidArgument, "")
		})
	}
}

func TestSuccessfulFindLocalBranches(t *testing.T) {
	server := runRefServiceServer(t)
	defer server.Stop()

<<<<<<< HEAD
	client := newRefServiceClient(t)
=======
	client, conn := newRefClient(t)
	defer conn.Close()
>>>>>>> 7d11bcc3
	rpcRequest := &pb.FindLocalBranchesRequest{Repository: testRepo}

	ctx, cancel := context.WithCancel(context.Background())
	defer cancel()
	c, err := client.FindLocalBranches(ctx, rpcRequest)
	if err != nil {
		t.Fatal(err)
	}

	var branches []*pb.FindLocalBranchResponse
	for {
		r, err := c.Recv()
		if err == io.EOF {
			break
		}
		if err != nil {
			t.Fatal(err)
		}
		branches = append(branches, r.GetBranches()...)
	}

	for name, target := range localBranches {
		localBranch := &pb.FindLocalBranchResponse{
			Name:          []byte(name),
			CommitId:      target.Id,
			CommitSubject: target.Subject,
			CommitAuthor: &pb.FindLocalBranchCommitAuthor{
				Name:  target.Author.Name,
				Email: target.Author.Email,
				Date:  target.Author.Date,
			},
			CommitCommitter: &pb.FindLocalBranchCommitAuthor{
				Name:  target.Committer.Name,
				Email: target.Committer.Email,
				Date:  target.Committer.Date,
			},
		}
		assertContainsLocalBranch(t, branches, localBranch)
	}
}

// Test that `s` contains the elements in `relativeOrder` in that order
// (relative to each other)
func isOrderedSubset(subset, set []string) bool {
	subsetIndex := 0 // The string we are currently looking for from `subset`
	for _, element := range set {
		if element != subset[subsetIndex] {
			continue
		}

		subsetIndex++

		if subsetIndex == len(subset) { // We found all elements in that order
			return true
		}
	}
	return false
}

func TestFindLocalBranchesSort(t *testing.T) {
	testCases := []struct {
		desc          string
		relativeOrder []string
		sortBy        pb.FindLocalBranchesRequest_SortBy
	}{
		{
			desc:          "In ascending order by name",
			relativeOrder: []string{"refs/heads/'test'", "refs/heads/100%branch", "refs/heads/improve/awesome", "refs/heads/master"},
			sortBy:        pb.FindLocalBranchesRequest_NAME,
		},
		{
			desc:          "In ascending order by commiter date",
			relativeOrder: []string{"refs/heads/improve/awesome", "refs/heads/'test'", "refs/heads/100%branch", "refs/heads/master"},
			sortBy:        pb.FindLocalBranchesRequest_UPDATED_ASC,
		},
		{
			desc:          "In descending order by commiter date",
			relativeOrder: []string{"refs/heads/master", "refs/heads/100%branch", "refs/heads/'test'", "refs/heads/improve/awesome"},
			sortBy:        pb.FindLocalBranchesRequest_UPDATED_DESC,
		},
	}

	server := runRefServiceServer(t)
	defer server.Stop()

<<<<<<< HEAD
	client := newRefServiceClient(t)
=======
	client, conn := newRefClient(t)
	defer conn.Close()
>>>>>>> 7d11bcc3

	for _, testCase := range testCases {
		t.Run(testCase.desc, func(t *testing.T) {
			rpcRequest := &pb.FindLocalBranchesRequest{Repository: testRepo, SortBy: testCase.sortBy}

			ctx, cancel := context.WithCancel(context.Background())
			defer cancel()
			c, err := client.FindLocalBranches(ctx, rpcRequest)
			if err != nil {
				t.Fatal(err)
			}

			var branches []string
			for {
				r, err := c.Recv()
				if err == io.EOF {
					break
				}
				if err != nil {
					t.Fatal(err)
				}
				for _, branch := range r.GetBranches() {
					branches = append(branches, string(branch.Name))
				}
			}

			if !isOrderedSubset(testCase.relativeOrder, branches) {
				t.Fatalf("%s: Expected branches to have relative order %v; got them as %v", testCase.desc, testCase.relativeOrder, branches)
			}
		})
	}
}

func TestEmptyFindLocalBranchesRequest(t *testing.T) {
	server := runRefServiceServer(t)
	defer server.Stop()

<<<<<<< HEAD
	client := newRefServiceClient(t)
=======
	client, conn := newRefClient(t)
	defer conn.Close()
>>>>>>> 7d11bcc3
	rpcRequest := &pb.FindLocalBranchesRequest{}

	ctx, cancel := context.WithCancel(context.Background())
	defer cancel()
	c, err := client.FindLocalBranches(ctx, rpcRequest)
	if err != nil {
		t.Fatal(err)
	}

	var recvError error
	for recvError == nil {
		_, recvError = c.Recv()
	}

	if grpc.Code(recvError) != codes.InvalidArgument {
		t.Fatal(recvError)
	}
}

func deleteRemoteBranch(t *testing.T, repoPath, remoteName, branchName string) {
	testhelper.MustRunCommand(t, nil, "git", "-C", repoPath, "update-ref", "-d",
		"refs/remotes/"+remoteName+"/"+branchName)
}

func createRemoteBranch(t *testing.T, repoPath, remoteName, branchName, ref string) {
	testhelper.MustRunCommand(t, nil, "git", "-C", repoPath, "update-ref",
		"refs/remotes/"+remoteName+"/"+branchName, ref)
}

func TestSuccessfulFindAllBranchesRequest(t *testing.T) {
	server := runRefServiceServer(t)
	defer server.Stop()

	remoteBranch := &pb.FindAllBranchesResponse_Branch{
		Name: []byte("refs/remotes/origin/fake-remote-branch"),
		Target: &pb.GitCommit{
			Id:      "913c66a37b4a45b9769037c55c2d238bd0942d2e",
			Subject: []byte("Files, encoding and much more"),
			Author: &pb.CommitAuthor{
				Name:  []byte("Dmitriy Zaporozhets"),
				Email: []byte("<dmitriy.zaporozhets@gmail.com>"),
				Date:  &timestamp.Timestamp{Seconds: 1393488896},
			},
			Committer: &pb.CommitAuthor{
				Name:  []byte("Dmitriy Zaporozhets"),
				Email: []byte("<dmitriy.zaporozhets@gmail.com>"),
				Date:  &timestamp.Timestamp{Seconds: 1393488896},
			},
		},
	}

	createRemoteBranch(t, testRepoPath, "origin", "fake-remote-branch",
		remoteBranch.Target.Id)
	defer deleteRemoteBranch(t, testRepoPath, "origin", "fake-remote-branch")

	request := &pb.FindAllBranchesRequest{Repository: testRepo}
	client, conn := newRefServiceClient(t)
	defer conn.Close()
	ctx, cancel := context.WithCancel(context.Background())
	defer cancel()
	c, err := client.FindAllBranches(ctx, request)
	if err != nil {
		t.Fatal(err)
	}

	var branches []*pb.FindAllBranchesResponse_Branch
	for {
		r, err := c.Recv()
		if err == io.EOF {
			break
		}
		if err != nil {
			t.Fatal(err)
		}
		branches = append(branches, r.GetBranches()...)
	}

	// It contains local branches
	for name, target := range localBranches {
		branch := &pb.FindAllBranchesResponse_Branch{
			Name:   []byte(name),
			Target: target,
		}
		assertContainsBranch(t, branches, branch)
	}

	// It contains our fake remote branch
	assertContainsBranch(t, branches, remoteBranch)
}

func TestInvalidFindAllBranchesRequest(t *testing.T) {
	server := runRefServiceServer(t)
	defer server.Stop()

	client, conn := newRefServiceClient(t)
	defer conn.Close()
	testCases := []struct {
		description string
		request     pb.FindAllBranchesRequest
	}{
		{
			description: "Empty request",
			request:     pb.FindAllBranchesRequest{},
		},
		{
			description: "Invalid repo",
			request: pb.FindAllBranchesRequest{
				Repository: &pb.Repository{
					StorageName:  "fake",
					RelativePath: "repo",
				},
			},
		},
	}

	for _, tc := range testCases {
		t.Run(tc.description, func(t *testing.T) {

			ctx, cancel := context.WithCancel(context.Background())
			defer cancel()
			c, err := client.FindAllBranches(ctx, &tc.request)
			if err != nil {
				t.Fatal(err)
			}

			var recvError error
			for recvError == nil {
				_, recvError = c.Recv()
			}

			testhelper.AssertGrpcError(t, recvError, codes.InvalidArgument, "")
		})
	}
}<|MERGE_RESOLUTION|>--- conflicted
+++ resolved
@@ -31,12 +31,8 @@
 	server := runRefServiceServer(t)
 	defer server.Stop()
 
-<<<<<<< HEAD
-	client := newRefServiceClient(t)
-=======
-	client, conn := newRefClient(t)
-	defer conn.Close()
->>>>>>> 7d11bcc3
+	client, conn := newRefClient(t)
+	defer conn.Close()
 	rpcRequest := &pb.FindAllBranchNamesRequest{Repository: testRepo}
 
 	ctx, cancel := context.WithCancel(context.Background())
@@ -68,12 +64,8 @@
 	server := runRefServiceServer(t)
 	defer server.Stop()
 
-<<<<<<< HEAD
-	client := newRefServiceClient(t)
-=======
-	client, conn := newRefClient(t)
-	defer conn.Close()
->>>>>>> 7d11bcc3
+	client, conn := newRefClient(t)
+	defer conn.Close()
 	rpcRequest := &pb.FindAllBranchNamesRequest{}
 
 	ctx, cancel := context.WithCancel(context.Background())
@@ -97,12 +89,8 @@
 	server := runRefServiceServer(t)
 	defer server.Stop()
 
-<<<<<<< HEAD
-	client := newRefServiceClient(t)
-=======
-	client, conn := newRefClient(t)
-	defer conn.Close()
->>>>>>> 7d11bcc3
+	client, conn := newRefClient(t)
+	defer conn.Close()
 	repo := &pb.Repository{StorageName: "default", RelativePath: "made/up/path"}
 	rpcRequest := &pb.FindAllBranchNamesRequest{Repository: repo}
 
@@ -127,12 +115,8 @@
 	server := runRefServiceServer(t)
 	defer server.Stop()
 
-<<<<<<< HEAD
-	client := newRefServiceClient(t)
-=======
-	client, conn := newRefClient(t)
-	defer conn.Close()
->>>>>>> 7d11bcc3
+	client, conn := newRefClient(t)
+	defer conn.Close()
 	rpcRequest := &pb.FindAllTagNamesRequest{Repository: testRepo}
 
 	ctx, cancel := context.WithCancel(context.Background())
@@ -165,12 +149,8 @@
 	server := runRefServiceServer(t)
 	defer server.Stop()
 
-<<<<<<< HEAD
-	client := newRefServiceClient(t)
-=======
-	client, conn := newRefClient(t)
-	defer conn.Close()
->>>>>>> 7d11bcc3
+	client, conn := newRefClient(t)
+	defer conn.Close()
 	rpcRequest := &pb.FindAllTagNamesRequest{}
 
 	ctx, cancel := context.WithCancel(context.Background())
@@ -194,12 +174,8 @@
 	server := runRefServiceServer(t)
 	defer server.Stop()
 
-<<<<<<< HEAD
-	client := newRefServiceClient(t)
-=======
-	client, conn := newRefClient(t)
-	defer conn.Close()
->>>>>>> 7d11bcc3
+	client, conn := newRefClient(t)
+	defer conn.Close()
 	repo := &pb.Repository{StorageName: "default", RelativePath: "made/up/path"}
 	rpcRequest := &pb.FindAllTagNamesRequest{Repository: repo}
 
@@ -324,12 +300,8 @@
 	server := runRefServiceServer(t)
 	defer server.Stop()
 
-<<<<<<< HEAD
-	client := newRefServiceClient(t)
-=======
-	client, conn := newRefClient(t)
-	defer conn.Close()
->>>>>>> 7d11bcc3
+	client, conn := newRefClient(t)
+	defer conn.Close()
 	rpcRequest := &pb.FindDefaultBranchNameRequest{Repository: testRepo}
 
 	ctx, cancel := context.WithCancel(context.Background())
@@ -348,12 +320,8 @@
 	server := runRefServiceServer(t)
 	defer server.Stop()
 
-<<<<<<< HEAD
-	client := newRefServiceClient(t)
-=======
-	client, conn := newRefClient(t)
-	defer conn.Close()
->>>>>>> 7d11bcc3
+	client, conn := newRefClient(t)
+	defer conn.Close()
 	rpcRequest := &pb.FindDefaultBranchNameRequest{}
 
 	ctx, cancel := context.WithCancel(context.Background())
@@ -369,12 +337,8 @@
 	server := runRefServiceServer(t)
 	defer server.Stop()
 
-<<<<<<< HEAD
-	client := newRefServiceClient(t)
-=======
-	client, conn := newRefClient(t)
-	defer conn.Close()
->>>>>>> 7d11bcc3
+	client, conn := newRefClient(t)
+	defer conn.Close()
 	repo := &pb.Repository{StorageName: "default", RelativePath: "/made/up/path"}
 	rpcRequest := &pb.FindDefaultBranchNameRequest{Repository: repo}
 
@@ -582,12 +546,8 @@
 	server := runRefServiceServer(t)
 	defer server.Stop()
 
-<<<<<<< HEAD
-	client := newRefServiceClient(t)
-=======
-	client, conn := newRefClient(t)
-	defer conn.Close()
->>>>>>> 7d11bcc3
+	client, conn := newRefClient(t)
+	defer conn.Close()
 	rpcRequest := &pb.FindLocalBranchesRequest{Repository: testRepo}
 
 	ctx, cancel := context.WithCancel(context.Background())
@@ -673,12 +633,8 @@
 	server := runRefServiceServer(t)
 	defer server.Stop()
 
-<<<<<<< HEAD
-	client := newRefServiceClient(t)
-=======
-	client, conn := newRefClient(t)
-	defer conn.Close()
->>>>>>> 7d11bcc3
+	client, conn := newRefClient(t)
+	defer conn.Close()
 
 	for _, testCase := range testCases {
 		t.Run(testCase.desc, func(t *testing.T) {
@@ -716,12 +672,8 @@
 	server := runRefServiceServer(t)
 	defer server.Stop()
 
-<<<<<<< HEAD
-	client := newRefServiceClient(t)
-=======
-	client, conn := newRefClient(t)
-	defer conn.Close()
->>>>>>> 7d11bcc3
+	client, conn := newRefClient(t)
+	defer conn.Close()
 	rpcRequest := &pb.FindLocalBranchesRequest{}
 
 	ctx, cancel := context.WithCancel(context.Background())
