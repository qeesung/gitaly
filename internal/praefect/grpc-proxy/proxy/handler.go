--- conflicted
+++ resolved
@@ -268,15 +268,7 @@
 		for _, dst := range dsts {
 			dst := dst // rescoping for goroutine
 			g.Go(func() error {
-<<<<<<< HEAD
-				g.Go(func() error {
-					return dst.SendMsg(&frame{payload: dst.msg})
-				})
-
-				return nil
-=======
 				return dst.SendMsg(&frame{payload: dst.msg})
->>>>>>> 81feff49
 			})
 		}
 
