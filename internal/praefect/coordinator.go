package praefect

import (
	"context"
	"errors"
	"fmt"
	"sync"

	"github.com/golang/protobuf/proto"
	"github.com/grpc-ecosystem/go-grpc-middleware/logging/logrus/ctxlogrus"
	"github.com/sirupsen/logrus"
	"gitlab.com/gitlab-org/gitaly/internal/helper"
	"gitlab.com/gitlab-org/gitaly/internal/metadata/featureflag"
	"gitlab.com/gitlab-org/gitaly/internal/middleware/metadatahandler"
	"gitlab.com/gitlab-org/gitaly/internal/praefect/config"
	"gitlab.com/gitlab-org/gitaly/internal/praefect/datastore"
	"gitlab.com/gitlab-org/gitaly/internal/praefect/grpc-proxy/proxy"
	"gitlab.com/gitlab-org/gitaly/internal/praefect/metadata"
	"gitlab.com/gitlab-org/gitaly/internal/praefect/metrics"
	"gitlab.com/gitlab-org/gitaly/internal/praefect/nodes"
	"gitlab.com/gitlab-org/gitaly/internal/praefect/protoregistry"
	"gitlab.com/gitlab-org/gitaly/internal/praefect/transactions"
	"gitlab.com/gitlab-org/gitaly/proto/go/gitalypb"
	"gitlab.com/gitlab-org/labkit/correlation"
	"google.golang.org/grpc/codes"
	"google.golang.org/grpc/status"
)

type ReadOnlyStorageError string

func (storage ReadOnlyStorageError) Error() string {
	return fmt.Sprintf("storage %q is in read-only mode", string(storage))
}

// getReplicationDetails determines the type of job and additional details based on the method name and incoming message
func getReplicationDetails(methodName string, m proto.Message) (datastore.ChangeType, datastore.Params, error) {
	switch methodName {
	case "/gitaly.RepositoryService/RemoveRepository":
		return datastore.DeleteRepo, nil, nil
	case "/gitaly.RepositoryService/RenameRepository":
		req, ok := m.(*gitalypb.RenameRepositoryRequest)
		if !ok {
			return "", nil, fmt.Errorf("protocol changed: for method %q expected  message type '%T', got '%T'", methodName, req, m)
		}
		return datastore.RenameRepo, datastore.Params{"RelativePath": req.RelativePath}, nil
	case "/gitaly.RepositoryService/GarbageCollect":
		req, ok := m.(*gitalypb.GarbageCollectRequest)
		if !ok {
			return "", nil, fmt.Errorf("protocol changed: for method %q expected  message type '%T', got '%T'", methodName, req, m)
		}
		return datastore.GarbageCollect, datastore.Params{"CreateBitmap": req.GetCreateBitmap()}, nil
	case "/gitaly.RepositoryService/RepackFull":
		req, ok := m.(*gitalypb.RepackFullRequest)
		if !ok {
			return "", nil, fmt.Errorf("protocol changed: for method %q expected  message type '%T', got '%T'", methodName, req, m)
		}
		return datastore.RepackFull, datastore.Params{"CreateBitmap": req.GetCreateBitmap()}, nil
	case "/gitaly.RepositoryService/RepackIncremental":
		req, ok := m.(*gitalypb.RepackIncrementalRequest)
		if !ok {
			return "", nil, fmt.Errorf("protocol changed: for method %q expected  message type '%T', got '%T'", methodName, req, m)
		}
		return datastore.RepackIncremental, nil, nil

	default:
		return datastore.UpdateRepo, nil, nil
	}
}

// grpcCall is a wrapper to assemble a set of parameters that represents an gRPC call method.
type grpcCall struct {
	fullMethodName string
	methodInfo     protoregistry.MethodInfo
	msg            proto.Message
<<<<<<< HEAD
	peeker         proxy.StreamPeeker
=======
>>>>>>> 4d51ef6e
	targetRepo     *gitalypb.Repository
}

// Coordinator takes care of directing client requests to the appropriate
// downstream server. The coordinator is thread safe; concurrent calls to
// register nodes are safe.
type Coordinator struct {
	nodeMgr  nodes.Manager
	txMgr    *transactions.Manager
	queue    datastore.ReplicationEventQueue
	registry *protoregistry.Registry
	conf     config.Config
}

// NewCoordinator returns a new Coordinator that utilizes the provided logger
func NewCoordinator(
	queue datastore.ReplicationEventQueue,
	nodeMgr nodes.Manager,
	txMgr *transactions.Manager,
	conf config.Config,
	r *protoregistry.Registry,
) *Coordinator {
	return &Coordinator{
		queue:    queue,
		registry: r,
		nodeMgr:  nodeMgr,
		txMgr:    txMgr,
		conf:     conf,
	}
}

func (c *Coordinator) directRepositoryScopedMessage(ctx context.Context, call grpcCall) (*proxy.StreamParameters, error) {
	targetRepo, err := call.methodInfo.TargetRepo(call.msg)
	if err != nil {
		return nil, helper.ErrInvalidArgument(fmt.Errorf("repo scoped: %w", err))
	}

	if targetRepo.StorageName == "" || targetRepo.RelativePath == "" {
		return nil, helper.ErrInvalidArgumentf("repo scoped: target repo is invalid")
	}

	if ctx, err = metadata.InjectPraefectServer(ctx, c.conf); err != nil {
		return nil, fmt.Errorf("repo scoped: could not inject Praefect server: %w", err)
	}

	var ps *proxy.StreamParameters
	switch call.methodInfo.Operation {
	case protoregistry.OpAccessor:
		ps, err = c.accessorStreamParameters(ctx, call, targetRepo)
	case protoregistry.OpMutator:
		ps, err = c.mutatorStreamParameters(ctx, call, targetRepo)
	default:
		err = fmt.Errorf("unknown operation type: %v", call.methodInfo.Operation)
	}

	if err != nil {
		return nil, err
	}

	return ps, nil
}

func (c *Coordinator) accessorStreamParameters(ctx context.Context, call grpcCall, targetRepo *gitalypb.Repository) (*proxy.StreamParameters, error) {
	repoPath := targetRepo.GetRelativePath()
	virtualStorage := targetRepo.StorageName

	node, err := c.nodeMgr.GetSyncedNode(ctx, virtualStorage, repoPath)
	if err != nil {
		return nil, fmt.Errorf("accessor call: get synced: %w", err)
	}

	storage := node.GetStorage()
	b, err := rewrittenRepositoryMessage(call.methodInfo, call.msg, storage)
	if err != nil {
		return nil, fmt.Errorf("accessor call: rewrite storage: %w", err)
	}

	metrics.ReadDistribution.WithLabelValues(virtualStorage, storage).Inc()

	return proxy.NewStreamParameters(proxy.Destination{
		Ctx:  helper.IncomingToOutgoing(ctx),
		Conn: node.GetConnection(),
		Msg:  b,
	}, nil, nil, nil), nil
}

func (c *Coordinator) injectTransaction(ctx context.Context, transactionID uint64, storageName string) (context.Context, error) {
	ctx, err := metadata.InjectTransaction(ctx, transactionID, storageName)
	if err != nil {
		return nil, err
	}

	return ctx, nil
}

var transactionRPCs = map[string]struct{}{
	"/gitaly.SmartHTTPService/PostReceivePack": {},
	"/gitaly.SSHService/SSHReceivePack":        {},
}

func (c *Coordinator) mutatorStreamParameters(ctx context.Context, call grpcCall, targetRepo *gitalypb.Repository) (*proxy.StreamParameters, error) {
	virtualStorage := targetRepo.StorageName

	shard, err := c.nodeMgr.GetShard(virtualStorage)
	if err != nil {
		return nil, fmt.Errorf("mutator call: get shard: %w", err)
	}

	if c.conf.Failover.ReadOnlyAfterFailover && shard.IsReadOnly {
		return nil, helper.ErrPreconditionFailed(ReadOnlyStorageError(call.targetRepo.GetStorageName()))
	}

	primaryMessage, err := rewrittenRepositoryMessage(call.methodInfo, call.msg, shard.Primary.GetStorage())
	if err != nil {
		return nil, fmt.Errorf("mutator call: rewrite storage: %w", err)
	}

	change, params, err := getReplicationDetails(call.fullMethodName, call.msg)
	if err != nil {
		return nil, fmt.Errorf("mutator call: replication details: %w", err)
	}

	var finalizers []func()

	primaryDest := proxy.Destination{
		Ctx:  helper.IncomingToOutgoing(ctx),
		Conn: shard.Primary.GetConnection(),
		Msg:  primaryMessage,
	}

	var secondaryDests []proxy.Destination

	if _, ok := transactionRPCs[call.fullMethodName]; ok && featureflag.IsEnabled(ctx, featureflag.ReferenceTransactions) {
		var nodeStorages []string

		for _, node := range append(shard.Secondaries, shard.Primary) {
			nodeStorages = append(nodeStorages, node.GetStorage())
		}

		transactionID, transactionCleanup, err := c.txMgr.RegisterTransaction(ctx, nodeStorages)
		if err != nil {
			return nil, fmt.Errorf("registering transactions: %w", err)
		}

		injectedCtx, err := c.injectTransaction(ctx, transactionID, shard.Primary.GetStorage())
		if err != nil {
			return nil, err
		}

		primaryDest.Ctx = helper.IncomingToOutgoing(injectedCtx)

		finalizers = append(finalizers, transactionCleanup)

		for _, secondary := range shard.Secondaries {
			secondaryMsg, err := rewrittenRepositoryMessage(call.methodInfo, call.msg, secondary.GetStorage())
			if err != nil {
				return nil, err
			}

			injectedCtx, err := c.injectTransaction(ctx, transactionID, secondary.GetStorage())
			if err != nil {
				return nil, err
			}

			secondaryDests = append(secondaryDests, proxy.Destination{
				Ctx:  helper.IncomingToOutgoing(injectedCtx),
				Conn: secondary.GetConnection(),
				Msg:  secondaryMsg,
			})
		}
	} else {
		finalizers = append(finalizers, c.createReplicaJobs(ctx, virtualStorage, call.targetRepo, shard.Primary, shard.Secondaries, change, params))
	}

	return proxy.NewStreamParameters(primaryDest, secondaryDests, func() {
		for _, finalizer := range finalizers {
			finalizer()
		}
	}, nil), nil
}

// streamDirector determines which downstream servers receive requests
func (c *Coordinator) StreamDirector(ctx context.Context, fullMethodName string, peeker proxy.StreamPeeker) (*proxy.StreamParameters, error) {
	// For phase 1, we need to route messages based on the storage location
	// to the appropriate Gitaly node.
	ctxlogrus.Extract(ctx).Debugf("Stream director received method %s", fullMethodName)

	mi, err := c.registry.LookupMethod(fullMethodName)
	if err != nil {
		return nil, err
	}

	payload, err := peeker.Peek()
	if err != nil {
		return nil, err
	}

	m, err := protoMessage(mi, payload)
	if err != nil {
		return nil, err
	}

	if mi.Scope == protoregistry.ScopeRepository {
		targetRepo, err := mi.TargetRepo(m)
		if err != nil {
			return nil, helper.ErrInvalidArgument(fmt.Errorf("repo scoped: %w", err))
		}

		if targetRepo.StorageName == "" || targetRepo.RelativePath == "" {
			return nil, helper.ErrInvalidArgumentf("repo scoped: target repo is invalid")
		}

		sp, err := c.directRepositoryScopedMessage(ctx, grpcCall{
			fullMethodName: fullMethodName,
			methodInfo:     mi,
			msg:            m,
			targetRepo:     targetRepo,
		},
		)
		if err != nil {
			if errors.Is(err, nodes.ErrVirtualStorageNotExist) {
				return nil, helper.ErrInvalidArgument(err)
			}
			return nil, err
		}
		return sp, nil
	}

	// TODO: remove the need to handle non repository scoped RPCs. The only remaining one is FindRemoteRepository.
	// https://gitlab.com/gitlab-org/gitaly/issues/2442. One this issue is resolved, we can explicitly require that
	// any RPC that gets proxied through praefect must be repository scoped.
	shard, err := c.nodeMgr.GetShard(c.conf.VirtualStorages[0].Name)
	if err != nil {
		if errors.Is(err, nodes.ErrVirtualStorageNotExist) {
			return nil, status.Errorf(codes.InvalidArgument, err.Error())
		}
		return nil, err
	}

	return proxy.NewStreamParameters(proxy.Destination{
		Ctx:  helper.IncomingToOutgoing(ctx),
		Conn: shard.Primary.GetConnection(),
		Msg:  payload,
	}, nil, func() {}, nil), nil
}

func rewrittenRepositoryMessage(mi protoregistry.MethodInfo, m proto.Message, storage string) ([]byte, error) {
	targetRepo, err := mi.TargetRepo(m)
	if err != nil {
		return nil, helper.ErrInvalidArgument(err)
	}

	// rewrite storage name
	targetRepo.StorageName = storage

	additionalRepo, ok, err := mi.AdditionalRepo(m)
	if err != nil {
		return nil, helper.ErrInvalidArgument(err)
	}

	if ok {
		additionalRepo.StorageName = storage
	}

	b, err := proxy.NewCodec().Marshal(m)
	if err != nil {
		return nil, err
	}

	return b, nil
}

func protoMessage(mi protoregistry.MethodInfo, frame []byte) (proto.Message, error) {
	m, err := mi.UnmarshalRequestProto(frame)
	if err != nil {
		return nil, err
	}

	return m, nil
}

func (c *Coordinator) createReplicaJobs(
	ctx context.Context,
	virtualStorage string,
	targetRepo *gitalypb.Repository,
	primary nodes.Node,
	secondaries []nodes.Node,
	change datastore.ChangeType,
	params datastore.Params,
) func() {
	return func() {
		correlationID := c.ensureCorrelationID(ctx, targetRepo)

		var wg sync.WaitGroup
		for _, secondary := range secondaries {
			wg.Add(1)

			event := datastore.ReplicationEvent{
				Job: datastore.ReplicationJob{
					Change:            change,
					RelativePath:      targetRepo.GetRelativePath(),
					VirtualStorage:    virtualStorage,
					SourceNodeStorage: primary.GetStorage(),
					TargetNodeStorage: secondary.GetStorage(),
					Params:            params,
				},
				Meta: datastore.Params{metadatahandler.CorrelationIDKey: correlationID},
			}

			go func() {
				defer wg.Done()
				_, err := c.queue.Enqueue(ctx, event)
				if err != nil {
					ctxlogrus.Extract(ctx).WithError(err).WithFields(logrus.Fields{
						logWithReplVirtual: event.Job.VirtualStorage,
						logWithReplSource:  event.Job.SourceNodeStorage,
						logWithReplTarget:  event.Job.TargetNodeStorage,
						logWithReplChange:  event.Job.Change,
						logWithReplPath:    event.Job.RelativePath,
					}).Error("failed to persist replication event")
				}
			}()
		}
		wg.Wait()
	}
}

func (c *Coordinator) ensureCorrelationID(ctx context.Context, targetRepo *gitalypb.Repository) string {
	corrID := correlation.ExtractFromContext(ctx)
	if corrID == "" {
		var err error
		corrID, err = correlation.RandomID()
		if err != nil {
			corrID = generatePseudorandomCorrelationID(targetRepo)
		}
	}
	return corrID
}<|MERGE_RESOLUTION|>--- conflicted
+++ resolved
@@ -72,10 +72,6 @@
 	fullMethodName string
 	methodInfo     protoregistry.MethodInfo
 	msg            proto.Message
-<<<<<<< HEAD
-	peeker         proxy.StreamPeeker
-=======
->>>>>>> 4d51ef6e
 	targetRepo     *gitalypb.Repository
 }
 
