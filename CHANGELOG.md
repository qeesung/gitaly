--- conflicted
+++ resolved
@@ -1,16 +1,14 @@
 # Gitaly changelog
 
-<<<<<<< HEAD
 UNRELEASED
 - Various build file improvements
   https://gitlab.com/gitlab-org/gitaly/merge_requests/229
-=======
+
 v0.21.2
 - Config: do not start Gitaly without at least one storage
   https://gitlab.com/gitlab-org/gitaly/merge_requests/227
 - Implement CommitService.GarbageCollect/Repack{Incremental,Full}
   https://gitlab.com/gitlab-org/gitaly/merge_requests/218
->>>>>>> 5ae5a081
 
 v0.21.1
 - Make sure stdout.Read has enough bytes buffered to read from
