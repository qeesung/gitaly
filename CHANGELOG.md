--- conflicted
+++ resolved
@@ -2,13 +2,10 @@
 
 UNRELEASED
 
-<<<<<<< HEAD
+- Use sentry fingerprinting to group exceptions
+  https://gitlab.com/gitlab-org/gitaly/merge_requests/417
 - Remove old temporary files from repositories after GC
   https://gitlab.com/gitlab-org/gitaly/merge_requests/411
-=======
-- Use sentry fingerprinting to group exceptions
-  https://gitlab.com/gitlab-org/gitaly/merge_requests/417
->>>>>>> 02676c4f
 
 v0.48.0
 
