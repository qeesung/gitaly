--- conflicted
+++ resolved
@@ -1,15 +1,5 @@
 # Gitaly changelog
 
-<<<<<<< HEAD
-## v0.111.1
-
-#### Fixed
-- Fix nil commit author dereference
-  https://gitlab.com/gitlab-org/gitaly/merge_requests/800
-- Remove unnecessary commit size calculations
-  https://gitlab.com/gitlab-org/gitaly/merge_requests/791
-
-=======
 ## v0.112.0
 
 #### Fixed
@@ -30,7 +20,14 @@
 - Rewrite ListCommitsByOid in Go
   https://gitlab.com/gitlab-org/gitaly/merge_requests/787
 
->>>>>>> 8f5108a6
+## v0.111.1
+
+#### Fixed
+- Fix nil commit author dereference
+  https://gitlab.com/gitlab-org/gitaly/merge_requests/800
+- Remove unnecessary commit size calculations
+  https://gitlab.com/gitlab-org/gitaly/merge_requests/791
+
 ## v0.111.0
 
 #### Added
