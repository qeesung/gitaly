--- conflicted
+++ resolved
@@ -2,13 +2,10 @@
 
 UNRELEASED
 
-<<<<<<< HEAD
 - Added usage and version flags to the command line interface
   https://gitlab.com/gitlab-org/gitaly/merge_requests/193
-=======
 - Optional token authentication
   https://gitlab.com/gitlab-org/gitaly/merge_requests/191
->>>>>>> 92481f42
 
 v0.12.0
 
