# Gitaly changelog

UNRELEASED

<<<<<<< HEAD
- Fix commit message encoding and support alternates in CatFile
  https://gitlab.com/gitlab-org/gitaly/merge_requests/469
=======
- Raise an exception when Git::Env.all is called
  https://gitlab.com/gitlab-org/gitaly/merge_requests/474
>>>>>>> baab0acd
- Update vendored gitlab_git to c594659fea15c6dd17b
  https://gitlab.com/gitlab-org/gitaly/merge_requests/473
- More logging in housekeeping
  https://gitlab.com/gitlab-org/gitaly/merge_requests/435

v0.56.0

- Implement UserCherryPick RPC
  https://gitlab.com/gitlab-org/gitaly/merge_requests/457
- Use grpc-go 1.8.0
  https://gitlab.com/gitlab-org/gitaly/merge_requests/466
- Fix a panic in ListFiles RPC when git process is killed abruptly
  https://gitlab.com/gitlab-org/gitaly/merge_requests/460
- Implement CommitService::FilterShasWithSignatures
  https://gitlab.com/gitlab-org/gitaly/merge_requests/461
- Implement CommitService::ListCommitsByOid
  https://gitlab.com/gitlab-org/gitaly/merge_requests/438

v0.55.0

- Include pprof debug access in the Prometheus listener
  https://gitlab.com/gitlab-org/gitaly/merge_requests/442
- Run gitaly-ruby in the same directory as gitaly
  https://gitlab.com/gitlab-org/gitaly/merge_requests/458

v0.54.0

- Implement RefService.DeleteRefs
  https://gitlab.com/gitlab-org/gitaly/merge_requests/453
- Use --deployment flag for bundler and force `bundle install` on `make assemble`
  https://gitlab.com/gitlab-org/gitaly/merge_requests/448
- Update License as requested in: gitlab-com/organization#146
- Implement RepositoryService::FetchSourceBranch
  https://gitlab.com/gitlab-org/gitaly/merge_requests/434

v0.53.0

- Update vendored gitlab_git to f7537ce03a29b
  https://gitlab.com/gitlab-org/gitaly/merge_requests/449
- Update vendored gitlab_git to 6f045671e665e42c7
  https://gitlab.com/gitlab-org/gitaly/merge_requests/446
- Implement WikiGetPageVersions RPC
  https://gitlab.com/gitlab-org/gitaly/merge_requests/430

v0.52.1

- Include pprof debug access in the Prometheus listener
  https://gitlab.com/gitlab-org/gitaly/merge_requests/442

v0.52.0

- Implement WikiUpdatePage RPC
  https://gitlab.com/gitlab-org/gitaly/merge_requests/422

v0.51.0

- Implement OperationService.UserFFMerge
  https://gitlab.com/gitlab-org/gitaly/merge_requests/426
- Implement WikiFindFile RPC
  https://gitlab.com/gitlab-org/gitaly/merge_requests/425
- Implement WikiDeletePage RPC
  https://gitlab.com/gitlab-org/gitaly/merge_requests/414
- Implement WikiFindPage RPC
  https://gitlab.com/gitlab-org/gitaly/merge_requests/419
- Update gitlab_git to b3ba3996e0bd329eaa574ff53c69673efaca6eef and set
  `GL_USERNAME` env variable for hook excecution
  https://gitlab.com/gitlab-org/gitaly/merge_requests/423
- Enable logging in client-streamed and bidi GRPC requests
  https://gitlab.com/gitlab-org/gitaly/merge_requests/429

v0.50.0

- Pass repo git alternate dirs to gitaly-ruby
  https://gitlab.com/gitlab-org/gitaly/merge_requests/421
- Remove old temporary files from repositories after GC
  https://gitlab.com/gitlab-org/gitaly/merge_requests/411

v0.49.0

- Use sentry fingerprinting to group exceptions
  https://gitlab.com/gitlab-org/gitaly/merge_requests/417
- Use gitlab_git c23c09366db610c1
  https://gitlab.com/gitlab-org/gitaly/merge_requests/415

v0.48.0

- Implement WikiWritePage RPC
  https://gitlab.com/gitlab-org/gitaly/merge_requests/410

v0.47.0

- Pass full BranchUpdate result on successful merge
  https://gitlab.com/gitlab-org/gitaly/merge_requests/406
- Deprecate implementation of RepositoryService.Exists
  https://gitlab.com/gitlab-org/gitaly/merge_requests/408
- Use gitaly-proto 0.42.0
  https://gitlab.com/gitlab-org/gitaly/merge_requests/407


v0.46.0

- Add a Rails logger to ruby-git
  https://gitlab.com/gitlab-org/gitaly/merge_requests/405
- Add `git version` to `gitaly_build_info` metrics
  https://gitlab.com/gitlab-org/gitaly/merge_requests/400
- Use relative paths for git object dir attributes
  https://gitlab.com/gitlab-org/gitaly/merge_requests/393

v0.45.1

- Implement OperationService::UserMergeBranch
  https://gitlab.com/gitlab-org/gitaly/merge_requests/394
- Add client feature logging and metrics
  https://gitlab.com/gitlab-org/gitaly/merge_requests/392
- Implement RepositoryService.HasLocalBranches RPC
  https://gitlab.com/gitlab-org/gitaly/merge_requests/397
- Fix Commit Subject parsing in rubyserver
  https://gitlab.com/gitlab-org/gitaly/merge_requests/388

v0.45.0

Skipped. We cut and pushed the wrong tag.

v0.44.0

- Update gitlab_git to 4a0f720a502ac02423
  https://gitlab.com/gitlab-org/gitaly/merge_requests/389
- Fix incorrect parsing of diff chunks starting with ++ or --
  https://gitlab.com/gitlab-org/gitaly/merge_requests/385
- Implement Raw{Diff,Patch} RPCs
  https://gitlab.com/gitlab-org/gitaly/merge_requests/381

v0.43.0

- Pass details of Gitaly-Ruby's Ruby exceptions back to
  callers in the request trailers
  https://gitlab.com/gitlab-org/gitaly/merge_requests/358
- Allow individual endpoints to be rate-limited per-repository
  https://gitlab.com/gitlab-org/gitaly/merge_requests/376
- Implement OperationService.UserDeleteBranch RPC
  https://gitlab.com/gitlab-org/gitaly/merge_requests/377
- Fix path bug in CommitService::FindCommits
  https://gitlab.com/gitlab-org/gitaly/merge_requests/364
- Fail harder during startup, fix version string
  https://gitlab.com/gitlab-org/gitaly/merge_requests/379
- Implement RepositoryService.GetArchive RPC
  https://gitlab.com/gitlab-org/gitaly/merge_requests/370
- Add `gitaly-ssh` command
  https://gitlab.com/gitlab-org/gitaly/merge_requests/368

v0.42.0

- Implement UserCreateTag RPC
  https://gitlab.com/gitlab-org/gitaly/merge_requests/374
- Return pre-receive errors in UserDeleteTag response
  https://gitlab.com/gitlab-org/gitaly/merge_requests/378
- Check if we don't overwrite a namespace moved to gitaly
  https://gitlab.com/gitlab-org/gitaly/merge_requests/375

v0.41.0

- Wait for monitor goroutine to return during supervisor shutdown
  https://gitlab.com/gitlab-org/gitaly/merge_requests/341
- Use grpc 1.6.0 and update all the things
  https://gitlab.com/gitlab-org/gitaly/merge_requests/354
- Update vendored gitlab_git to 4c6c105909ea610eac7
  https://gitlab.com/gitlab-org/gitaly/merge_requests/360
- Implement UserDeleteTag RPC
  https://gitlab.com/gitlab-org/gitaly/merge_requests/366
- Implement RepositoryService::CreateRepository
  https://gitlab.com/gitlab-org/gitaly/merge_requests/361
- Fix path bug for gitlab-shell. gitlab-shell path is now required
  https://gitlab.com/gitlab-org/gitaly/merge_requests/365
- Remove support for legacy services not ending in 'Service'
  https://gitlab.com/gitlab-org/gitaly/merge_requests/363
- Implement RepositoryService.UserCreateBranch
  https://gitlab.com/gitlab-org/gitaly/merge_requests/344
- Make gitaly-ruby config mandatory
  https://gitlab.com/gitlab-org/gitaly/merge_requests/373

v0.40.0
- Use context cancellation instead of command.Close
  https://gitlab.com/gitlab-org/gitaly/merge_requests/332
- Fix LastCommitForPath handling of tree root
  https://gitlab.com/gitlab-org/gitaly/merge_requests/350
- Don't use 'bundle show' to find Linguist
  https://gitlab.com/gitlab-org/gitaly/merge_requests/339
- Fix diff parsing when the last 10 bytes of a stream contain newlines
  https://gitlab.com/gitlab-org/gitaly/merge_requests/348
- Consume diff binary notice as a patch
  https://gitlab.com/gitlab-org/gitaly/merge_requests/349
- Handle git dates larger than golang's and protobuf's limits
  https://gitlab.com/gitlab-org/gitaly/merge_requests/353

v0.39.0
- Reimplement FindAllTags RPC in Ruby
  https://gitlab.com/gitlab-org/gitaly/merge_requests/334
- Re-use gitaly-ruby client connection
  https://gitlab.com/gitlab-org/gitaly/merge_requests/330
- Fix encoding-bug in GitalyServer#gitaly_commit_from_rugged
  https://gitlab.com/gitlab-org/gitaly/merge_requests/337

v0.38.0

- Update vendor/gitlab_git to b58c4f436abaf646703bdd80f266fa4c0bab2dd2
  https://gitlab.com/gitlab-org/gitaly/merge_requests/324
- Add missing cmd.Close in log.GetCommit
  https://gitlab.com/gitlab-org/gitaly/merge_requests/326
- Populate `flat_path` field of `TreeEntry`s
  https://gitlab.com/gitlab-org/gitaly/merge_requests/328

v0.37.0

- Implement FindBranch RPC
  https://gitlab.com/gitlab-org/gitaly/merge_requests/315

v0.36.0

- Terminate commands when their context cancels
  https://gitlab.com/gitlab-org/gitaly/merge_requests/318
- Implement {Create,Delete}Branch RPCs
  https://gitlab.com/gitlab-org/gitaly/merge_requests/311
- Use git-linguist to implement CommitLanguages
  https://gitlab.com/gitlab-org/gitaly/merge_requests/316

v0.35.0

- Implement CommitService.CommitStats
  https://gitlab.com/gitlab-org/gitaly/merge_requests/312
- Use bufio.Reader instead of bufio.Scanner for lines.Send
  https://gitlab.com/gitlab-org/gitaly/merge_requests/303
- Restore support for custom environment variables
  https://gitlab.com/gitlab-org/gitaly/merge_requests/319

v0.34.0

- Export environment variables for git debugging
  https://gitlab.com/gitlab-org/gitaly/merge_requests/306
- Fix bugs in RepositoryService.FetchRemote
  https://gitlab.com/gitlab-org/gitaly/merge_requests/300
- Respawn gitaly-ruby when it crashes
  https://gitlab.com/gitlab-org/gitaly/merge_requests/293
- Use a fixed order when auto-loading Ruby files
  https://gitlab.com/gitlab-org/gitaly/merge_requests/302
- Add signal handler for ruby socket cleanup on shutdown
  https://gitlab.com/gitlab-org/gitaly/merge_requests/304
- Use grpc 1.4.5 in gitaly-ruby
  https://gitlab.com/gitlab-org/gitaly/merge_requests/308
- Monitor gitaly-ruby RSS via Prometheus
  https://gitlab.com/gitlab-org/gitaly/merge_requests/310

v0.33.0

- Implement DiffService.CommitPatch RPC
  https://gitlab.com/gitlab-org/gitaly/merge_requests/279
- Use 'bundle config' for gitaly-ruby in source production installations
  https://gitlab.com/gitlab-org/gitaly/merge_requests/298

v0.32.0

- RefService::RefExists endpoint
  https://gitlab.com/gitlab-org/gitaly/merge_requests/275

v0.31.0

- Implement CommitService.FindCommits
  https://gitlab.com/gitlab-org/gitaly/merge_requests/266
- Log spawned process metrics
  https://gitlab.com/gitlab-org/gitaly/merge_requests/284
- Implement RepositoryService.ApplyGitattributes RPC
  https://gitlab.com/gitlab-org/gitaly/merge_requests/278
- Implement RepositoryService.FetchRemote RPC
  https://gitlab.com/gitlab-org/gitaly/merge_requests/276

v0.30.0

- Add a middleware for handling Git object dir attributes
  https://gitlab.com/gitlab-org/gitaly/merge_requests/273

v0.29.0

- Use BUNDLE_PATH instead of --path for gitaly-ruby
  https://gitlab.com/gitlab-org/gitaly/merge_requests/271
- Add GitLab-Shell Path to config
  https://gitlab.com/gitlab-org/gitaly/merge_requests/267
- Don't count on PID 1 to be the reaper
  https://gitlab.com/gitlab-org/gitaly/merge_requests/270
- Log top level project group for easier analysis
  https://gitlab.com/gitlab-org/gitaly/merge_requests/272

v0.28.0

- Increase gitaly-ruby connection timeout to 20s
  https://gitlab.com/gitlab-org/gitaly/merge_requests/265
- Implement RepositorySize RPC
  https://gitlab.com/gitlab-org/gitaly/merge_requests/262
- Implement CommitsByMessage RPC
  https://gitlab.com/gitlab-org/gitaly/merge_requests/263

v0.27.0

- Support `git -c` options in SSH upload-pack
  https://gitlab.com/gitlab-org/gitaly/merge_requests/242
- Add storage dir existence check to repo lookup
  https://gitlab.com/gitlab-org/gitaly/merge_requests/259
- Implement RawBlame RPC
  https://gitlab.com/gitlab-org/gitaly/merge_requests/257
- Implement LastCommitForPath RPC
  https://gitlab.com/gitlab-org/gitaly/merge_requests/260
- Deprecate Exists RPC in favor of RepositoryExists
  https://gitlab.com/gitlab-org/gitaly/merge_requests/260
- Install gems into vendor/bundle
  https://gitlab.com/gitlab-org/gitaly/merge_requests/264

v0.26.0

- Implement CommitService.CommitLanguages, add gitaly-ruby
  https://gitlab.com/gitlab-org/gitaly/merge_requests/210
- Extend CountCommits RPC to support before/after/path arguments
  https://gitlab.com/gitlab-org/gitaly/merge_requests/252
- Fix a bug in FindAllTags parsing lightweight tags
  https://gitlab.com/gitlab-org/gitaly/merge_requests/256

v0.25.0

- Implement FindAllTags RPC
  https://gitlab.com/gitlab-org/gitaly/merge_requests/246

v0.24.1

- Return an empty array on field `ParentIds` of `GitCommit`s if it has none
  https://gitlab.com/gitlab-org/gitaly/merge_requests/237

v0.24.0

- Consume stdout during repack/gc
  https://gitlab.com/gitlab-org/gitaly/merge_requests/249
- Implement RefService.FindAllBranches RPC
  https://gitlab.com/gitlab-org/gitaly/merge_requests/239

v0.23.0

- Version without Build Time
  https://gitlab.com/gitlab-org/gitaly/merge_requests/231
- Implement CommitService.ListFiles
  https://gitlab.com/gitlab-org/gitaly/merge_requests/205
- Change the build process from copying to using symlinks
  https://gitlab.com/gitlab-org/gitaly/merge_requests/230
- Implement CommitService.FindCommit
  https://gitlab.com/gitlab-org/gitaly/merge_requests/217
- Register RepositoryService
  https://gitlab.com/gitlab-org/gitaly/merge_requests/233
- Correctly handle a non-tree path on CommitService.TreeEntries
  https://gitlab.com/gitlab-org/gitaly/merge_requests/234

v0.22.0

- Various build file improvements
  https://gitlab.com/gitlab-org/gitaly/merge_requests/229
- Implement FindAllCommits RPC
  https://gitlab.com/gitlab-org/gitaly/merge_requests/226
- Send full repository path instead of filename on field `path` of TreeEntry
  https://gitlab.com/gitlab-org/gitaly/merge_requests/232

v0.21.2

- Config: do not start Gitaly without at least one storage
  https://gitlab.com/gitlab-org/gitaly/merge_requests/227
- Implement CommitService.GarbageCollect/Repack{Incremental,Full}
  https://gitlab.com/gitlab-org/gitaly/merge_requests/218

v0.21.1

- Make sure stdout.Read has enough bytes buffered to read from
  https://gitlab.com/gitlab-org/gitaly/merge_requests/224

v0.21.0

- Send an empty response for TreeEntry instead of nil
  https://gitlab.com/gitlab-org/gitaly/merge_requests/223

v0.20.0

- Implement commit diff limiting logic
  https://gitlab.com/gitlab-org/gitaly/merge_requests/211
- Increase message size to 5 KB for Diff service
  https://gitlab.com/gitlab-org/gitaly/merge_requests/221

v0.19.0

- Send parent ids and raw body on CommitService.CommitsBetween
  https://gitlab.com/gitlab-org/gitaly/merge_requests/216
- Streamio chunk size optimizations
  https://gitlab.com/gitlab-org/gitaly/merge_requests/206
- Implement CommitService.GetTreeEntries
  https://gitlab.com/gitlab-org/gitaly/merge_requests/208

v0.18.0

- Add config to specify a git binary path
  https://gitlab.com/gitlab-org/gitaly/merge_requests/177
- CommitService.CommitsBetween fixes: Invert commits order, populates commit
  message bodies, reject suspicious revisions
  https://gitlab.com/gitlab-org/gitaly/merge_requests/204

v0.17.0

- Rename auth 'unenforced' to 'transitioning'
  https://gitlab.com/gitlab-org/gitaly/merge_requests/209
- Also check for "refs" folder for repo existence
  https://gitlab.com/gitlab-org/gitaly/merge_requests/207

v0.16.0

- Implement BlobService.GetBlob
  https://gitlab.com/gitlab-org/gitaly/merge_requests/202

v0.15.0

- Ensure that sub-processes inherit TZ environment variable
  https://gitlab.com/gitlab-org/gitaly/merge_requests/201
- Implement CommitService::CommitsBetween
  https://gitlab.com/gitlab-org/gitaly/merge_requests/197
- Implement CountCommits RPC
  https://gitlab.com/gitlab-org/gitaly/merge_requests/203

v0.14.0

- Added integration test for SSH, and a client package
  https://gitlab.com/gitlab-org/gitaly/merge_requests/178/
- Override gRPC code to Canceled/DeadlineExceeded on requests with
  canceled contexts
  https://gitlab.com/gitlab-org/gitaly/merge_requests/199
- Add RepositoryExists Implementation
  https://gitlab.com/gitlab-org/gitaly/merge_requests/200

v0.13.0

- Added usage and version flags to the command line interface
  https://gitlab.com/gitlab-org/gitaly/merge_requests/193
- Optional token authentication
  https://gitlab.com/gitlab-org/gitaly/merge_requests/191

v0.12.0

- Stop using deprecated field `path` in Repository messages
  https://gitlab.com/gitlab-org/gitaly/merge_requests/179
- Implement TreeEntry RPC
  https://gitlab.com/gitlab-org/gitaly/merge_requests/187

v0.11.2

Skipping 0.11.1 intentionally, we messed up the tag.

- Add context to structured logging messages
  https://gitlab.com/gitlab-org/gitaly/merge_requests/184
- Fix incorrect dependency in Makefile
  https://gitlab.com/gitlab-org/gitaly/merge_requests/189

v0.11.0

- FindDefaultBranchName: decorate error
  https://gitlab.com/gitlab-org/gitaly/merge_requests/148
- Hide chatty logs behind GITALY_DEBUG=1. Log access times.
  https://gitlab.com/gitlab-org/gitaly/merge_requests/149
- Count accepted gRPC connections
  https://gitlab.com/gitlab-org/gitaly/merge_requests/151
- Disallow directory traversal in repository paths for security
  https://gitlab.com/gitlab-org/gitaly/merge_requests/152
- FindDefaultBranchName: Handle repos with non-existing HEAD
  https://gitlab.com/gitlab-org/gitaly/merge_requests/164
- Add support for structured logging via logrus
  https://gitlab.com/gitlab-org/gitaly/merge_requests/163
- Add support for exposing the Gitaly build information via Prometheus
  https://gitlab.com/gitlab-org/gitaly/merge_requests/168
- Set GL_PROTOCOL during SmartHTTP.PostReceivePack
  https://gitlab.com/gitlab-org/gitaly/merge_requests/169
- Handle server side errors from shallow clone
  https://gitlab.com/gitlab-org/gitaly/merge_requests/173
- Ensure that grpc server log messages are sent to logrus
  https://gitlab.com/gitlab-org/gitaly/merge_requests/174
- Add support for GRPC Latency Histograms in Prometheus
  https://gitlab.com/gitlab-org/gitaly/merge_requests/172
- Add support for Sentry exception reporting
  https://gitlab.com/gitlab-org/gitaly/merge_requests/171
- CommitDiff: Send chunks of patches over messages
  https://gitlab.com/gitlab-org/gitaly/merge_requests/170
- Upgrade gRPC and its dependencies
  https://gitlab.com/gitlab-org/gitaly/merge_requests/180

v0.10.0

- CommitDiff: Parse a typechange diff correctly
  https://gitlab.com/gitlab-org/gitaly/merge_requests/136
- CommitDiff: Implement CommitDelta RPC
  https://gitlab.com/gitlab-org/gitaly/merge_requests/139
- PostReceivePack: Set GL_REPOSITORY env variable when provided in request
  https://gitlab.com/gitlab-org/gitaly/merge_requests/137
- Add SSHUpload/ReceivePack Implementation
  https://gitlab.com/gitlab-org/gitaly/merge_requests/132

v0.9.0

- Add support ignoring whitespace diffs in CommitDiff
  https://gitlab.com/gitlab-org/gitaly/merge_requests/126
- Add support for path filtering in CommitDiff
  https://gitlab.com/gitlab-org/gitaly/merge_requests/126

v0.8.0

- Don't error on invalid ref in CommitIsAncestor
  https://gitlab.com/gitlab-org/gitaly/merge_requests/129
- Don't error on invalid commit in FindRefName
  https://gitlab.com/gitlab-org/gitaly/merge_requests/122
- Return 'Not Found' gRPC code when repository is not found
  https://gitlab.com/gitlab-org/gitaly/merge_requests/120

v0.7.0

- Use storage configuration data from config.toml, if possible, when
  resolving repository paths.
  https://gitlab.com/gitlab-org/gitaly/merge_requests/119
- Add CHANGELOG.md<|MERGE_RESOLUTION|>--- conflicted
+++ resolved
@@ -2,13 +2,10 @@
 
 UNRELEASED
 
-<<<<<<< HEAD
 - Fix commit message encoding and support alternates in CatFile
   https://gitlab.com/gitlab-org/gitaly/merge_requests/469
-=======
 - Raise an exception when Git::Env.all is called
   https://gitlab.com/gitlab-org/gitaly/merge_requests/474
->>>>>>> baab0acd
 - Update vendored gitlab_git to c594659fea15c6dd17b
   https://gitlab.com/gitlab-org/gitaly/merge_requests/473
 - More logging in housekeeping
