# Gitaly changelog

UNRELEASED

<<<<<<< HEAD
- Remove ruby concurrency limiter
  https://gitlab.com/gitlab-org/gitaly/merge_requests/708
=======
- Improve changelog entry checks using Danger
  https://gitlab.com/gitlab-org/gitaly/merge_requests/705
>>>>>>> 6afbc611
- GetBlobs: don't create blob reader if limit is zero
  https://gitlab.com/gitlab-org/gitaly/merge_requests/706
- Implement SearchFilesBy{Content,Name}
  https://gitlab.com/gitlab-org/gitaly/merge_requests/677
- Introduce feature flag package based on gRPC metadata
  https://gitlab.com/gitlab-org/gitaly/merge_requests/704

v0.98.0

- Server implementation for repository raw_changes
  https://gitlab.com/gitlab-org/gitaly/merge_requests/699
- Add 'large request' test case to ListCommitsByOid
  https://gitlab.com/gitlab-org/gitaly/merge_requests/703
- Vendor gitlab_git at gitlab-org/gitlab-ce@3fcb9c115d776feb
  https://gitlab.com/gitlab-org/gitaly/merge_requests/702
- Limit concurrent gitaly-ruby requests from the client side
  https://gitlab.com/gitlab-org/gitaly/merge_requests/695
- Allow configuration of the log level in `config.toml`
  https://gitlab.com/gitlab-org/gitaly/merge_requests/696
- Copy Gitlab::Git::Repository#exists? implementation for internal method calls
  https://gitlab.com/gitlab-org/gitaly/merge_requests/693
- Upgrade Licensee gem to match the CE gem
  https://gitlab.com/gitlab-org/gitaly/merge_requests/693
- Vendor gitlab_git at 8b41c40674273d6ee
  https://gitlab.com/gitlab-org/gitaly/merge_requests/684
- Make wiki commit fields backwards compatible
  https://gitlab.com/gitlab-org/gitaly/merge_requests/685
- Catch CommitErrors while rebasing
  https://gitlab.com/gitlab-org/gitaly/merge_requests/680

v0.97.0

- Use gitaly-proto 0.97.0
  https://gitlab.com/gitlab-org/gitaly/merge_requests/683
- Make gitaly-ruby's grpc server log at level WARN
  https://gitlab.com/gitlab-org/gitaly/merge_requests/681
- Add health checks for gitaly-ruby
  https://gitlab.com/gitlab-org/gitaly/merge_requests/678
- Add config option to point to languages.json
  https://gitlab.com/gitlab-org/gitaly/merge_requests/652

v0.96.1

- Vendor gitlab_git at 7e3bb679a92156304
  https://gitlab.com/gitlab-org/gitaly/merge_requests/669
- Make it a fatal error if gitaly-ruby can't start
  https://gitlab.com/gitlab-org/gitaly/merge_requests/667
- Tag log entries with repo.GlRepository
  https://gitlab.com/gitlab-org/gitaly/merge_requests/663
- Add {Get,CreateRepositoryFrom}Snapshot RPCs
  https://gitlab.com/gitlab-org/gitaly/merge_requests/644

v0.96.0

Skipped. We cut and pushed the wrong tag.

v0.95.0
- Fix fragile checksum test
  https://gitlab.com/gitlab-org/gitaly/merge_requests/661
- Use rugged 0.27.0
  https://gitlab.com/gitlab-org/gitaly/merge_requests/660

v0.94.0

- Send gitaly-ruby exceptions to their own DSN
  https://gitlab.com/gitlab-org/gitaly/merge_requests/656
- Run Go test suite with '-race' in CI
  https://gitlab.com/gitlab-org/gitaly/merge_requests/654
- Ignore more grpc codes in sentry
  https://gitlab.com/gitlab-org/gitaly/merge_requests/655
- Implement Get{Tag,Commit}Messages RPCs
  https://gitlab.com/gitlab-org/gitaly/merge_requests/646
- Fix directory permission walker for Go 1.10
  https://gitlab.com/gitlab-org/gitaly/merge_requests/650

v0.93.0

- Fix concurrency limit handler stream interceptor
  https://gitlab.com/gitlab-org/gitaly/merge_requests/640
- Vendor gitlab_git at 9b76d8512a5491202e5a953
  https://gitlab.com/gitlab-org/gitaly/merge_requests/647
- Add handling for large commit and tag messages
  https://gitlab.com/gitlab-org/gitaly/merge_requests/635
- Update gitaly-proto to v0.91.0
  https://gitlab.com/gitlab-org/gitaly/merge_requests/643

v0.92.0

- Server Implementation GetInfoAttributes
  https://gitlab.com/gitlab-org/gitaly/merge_requests/641
- Fix encoding error in ListConflictFiles
  https://gitlab.com/gitlab-org/gitaly/merge_requests/639
- Add catfile convenience methods
  https://gitlab.com/gitlab-org/gitaly/merge_requests/638
- Server implementation FindRemoteRepository
  https://gitlab.com/gitlab-org/gitaly/merge_requests/636
- Log process PID in 'spawn complete' entry
  https://gitlab.com/gitlab-org/gitaly/merge_requests/637
- Vendor gitlab_git at 79aa00321063da
  https://gitlab.com/gitlab-org/gitaly/merge_requests/633

v0.91.0

- Rewrite RepositoryService.HasLocalBranches in Go
  https://gitlab.com/gitlab-org/gitaly/merge_requests/629
- Rewrite RepositoryService.MergeBase in Go
  https://gitlab.com/gitlab-org/gitaly/merge_requests/632
- Encode OperationsService errors in UTF-8 before sending them
  https://gitlab.com/gitlab-org/gitaly/merge_requests/627
- Add param logging in NamespaceService RPCs
  https://gitlab.com/gitlab-org/gitaly/merge_requests/626
- Sanitize URLs before sending gitaly-ruby exceptions to Sentry
  https://gitlab.com/gitlab-org/gitaly/merge_requests/625

v0.90.0

- Implement SSHService.SSHUploadArchive RPC
  https://gitlab.com/gitlab-org/gitaly/merge_requests/621
- Sanitize URLs before logging them
  https://gitlab.com/gitlab-org/gitaly/merge_requests/624
- Clean stale worktrees before performing garbage collection
  https://gitlab.com/gitlab-org/gitaly/merge_requests/622

v0.89.0

- Report original exceptions to Sentry instead of wrapped ones by the exception bridge
  https://gitlab.com/gitlab-org/gitaly/merge_requests/623
- Upgrade grpc gem to 1.10.0
  https://gitlab.com/gitlab-org/gitaly/merge_requests/620
- Fix FetchRemote throwing "Host key verification failed"
  https://gitlab.com/gitlab-org/gitaly/merge_requests/617
- Use only 1 gitaly-ruby process in test
  https://gitlab.com/gitlab-org/gitaly/merge_requests/615
- Bump github-linguist to 5.3.3
  https://gitlab.com/gitlab-org/gitaly/merge_requests/613

v0.88.0

- Add support for all field to {Find,Count}Commits RPCs
  https://gitlab.com/gitlab-org/gitaly/merge_requests/611
- Vendor gitlab_git at de454de9b10f
  https://gitlab.com/gitlab-org/gitaly/merge_requests/611

v0.87.0

- Implement GetCommitSignatures RPC
  https://gitlab.com/gitlab-org/gitaly/merge_requests/609

v0.86.0

- Implement BlobService.GetAllLfsPointers
  https://gitlab.com/gitlab-org/gitaly/merge_requests/562
- Implement BlobService.GetNewLfsPointers
  https://gitlab.com/gitlab-org/gitaly/merge_requests/562
- Use gitaly-proto v0.86.0
  https://gitlab.com/gitlab-org/gitaly/merge_requests/606

v0.85.0

- Implement recursive tree entries fetching
  https://gitlab.com/gitlab-org/gitaly/merge_requests/600

v0.84.0

- Send gitaly-ruby exceptions to Sentry
  https://gitlab.com/gitlab-org/gitaly/merge_requests/598
- Detect License type for repositories
  https://gitlab.com/gitlab-org/gitaly/merge_requests/601

v0.83.0

- Delete old lock files before performing Garbage Collection
  https://gitlab.com/gitlab-org/gitaly/merge_requests/587

v0.82.0

- Implement RepositoryService.IsSquashInProgress RPC
  https://gitlab.com/gitlab-org/gitaly/merge_requests/593
- Added test to prevent wiki page duplication
  https://gitlab.com/gitlab-org/gitaly/merge_requests/539
- Fixed bug in wiki_find_page method
  https://gitlab.com/gitlab-org/gitaly/merge_requests/590

v0.81.0

- Vendor gitlab_git at 7095c2bf4064911
  https://gitlab.com/gitlab-org/gitaly/merge_requests/591
- Vendor gitlab_git at 9483cbab26ad239
  https://gitlab.com/gitlab-org/gitaly/merge_requests/588

v0.80.0

- Lock protobuf to 3.5.1
  https://gitlab.com/gitlab-org/gitaly/merge_requests/589

v0.79.0

- Update the activesupport gem
  https://gitlab.com/gitlab-org/gitaly/merge_requests/584
- Update the grpc gem to 1.8.7
  https://gitlab.com/gitlab-org/gitaly/merge_requests/585
- Implement GetBlobs RPC
  https://gitlab.com/gitlab-org/gitaly/merge_requests/582
- Check info split size in catfile parser
  https://gitlab.com/gitlab-org/gitaly/merge_requests/583

v0.78.0

- Vendor gitlab_git at 498d32363aa61d679ff749b
  https://gitlab.com/gitlab-org/gitaly/merge_requests/579
- Convert inputs to UTF-8 before passing them to Gollum
  https://gitlab.com/gitlab-org/gitaly/merge_requests/575
- Implement OperationService.UserSquash RPC
  https://gitlab.com/gitlab-org/gitaly/merge_requests/548
- Update recommended and minimum git versions to 2.14.3 and 2.9.0 respectively
  https://gitlab.com/gitlab-org/gitaly/merge_requests/548
- Handle binary commit messages better
  https://gitlab.com/gitlab-org/gitaly/merge_requests/577
- Vendor gitlab_git at a03ea19332736c36ecb9
  https://gitlab.com/gitlab-org/gitaly/merge_requests/574

v0.77.0

- Implement RepositoryService.WriteConfig RPC
  https://gitlab.com/gitlab-org/gitaly/merge_requests/554

v0.76.0

- Add support for PreReceiveError in UserMergeBranch
  https://gitlab.com/gitlab-org/gitaly/merge_requests/573
- Add support for Refs field in DeleteRefs RPC
  https://gitlab.com/gitlab-org/gitaly/merge_requests/565
- Wait between ruby worker removal from pool and graceful shutdown
  https://gitlab.com/gitlab-org/gitaly/merge_requests/567
- Register the ServerService
  https://gitlab.com/gitlab-org/gitaly/merge_requests/572
- Vendor gitlab_git at f8dd398a21b19cb7d56
  https://gitlab.com/gitlab-org/gitaly/merge_requests/571
- Vendor gitlab_git at 4376be84ce18cde22febc50
  https://gitlab.com/gitlab-org/gitaly/merge_requests/570

v0.75.0

- Implement WikiGetFormattedData RPC
  https://gitlab.com/gitlab-org/gitaly/merge_requests/564
- Implement ServerVersion and ServerGitVersion
  https://gitlab.com/gitlab-org/gitaly/merge_requests/561
- Vendor Gitlab::Git @ f9b946c1c9756533fd95c8735803d7b54d6dd204
  https://gitlab.com/gitlab-org/gitaly/merge_requests/563
- ListBranchNamesContainingCommit server implementation
  https://gitlab.com/gitlab-org/gitaly/merge_requests/537
- ListTagNamesContainingCommit server implementation
  https://gitlab.com/gitlab-org/gitaly/merge_requests/537

v0.74.0

- Implement CreateRepositoryFromBundle RPC
  https://gitlab.com/gitlab-org/gitaly/merge_requests/557
- Use gitaly-proto v0.77.0
  https://gitlab.com/gitlab-org/gitaly/merge_requests/556
- Automatically remove tempdir when context is over
  https://gitlab.com/gitlab-org/gitaly/merge_requests/555
- Add automatic tempdir cleaner
  https://gitlab.com/gitlab-org/gitaly/merge_requests/540

v0.73.0

- Implement CreateBundle RPC
  https://gitlab.com/gitlab-org/gitaly/merge_requests/546

v0.72.0

- Implement RemoteService.UpdateRemoteMirror RPC
  https://gitlab.com/gitlab-org/gitaly/merge_requests/544
- Implement OperationService.UserCommitFiles RPC
  https://gitlab.com/gitlab-org/gitaly/merge_requests/516
- Use grpc-go 1.9.1
  https://gitlab.com/gitlab-org/gitaly/merge_requests/547

v0.71.0

- Implement GetLfsPointers RPC
  https://gitlab.com/gitlab-org/gitaly/merge_requests/543
- Add tempdir package
  https://gitlab.com/gitlab-org/gitaly/merge_requests/538
- Fix validation for Repositoryservice::WriteRef
  https://gitlab.com/gitlab-org/gitaly/merge_requests/542

v0.70.0

- Handle non-existent commits in ExtractCommitSignature
  https://gitlab.com/gitlab-org/gitaly/merge_requests/535
- Implement RepositoryService::WriteRef
  https://gitlab.com/gitlab-org/gitaly/merge_requests/526

v0.69.0

- Fix handling of paths ending with slashes in TreeEntry
  https://gitlab.com/gitlab-org/gitaly/merge_requests/532
- Implement CreateRepositoryFromURL RPC
  https://gitlab.com/gitlab-org/gitaly/merge_requests/529

v0.68.0

- Check repo existence before passing to gitaly-ruby
  https://gitlab.com/gitlab-org/gitaly/merge_requests/528
- Implement ExtractCommitSignature RPC
  https://gitlab.com/gitlab-org/gitaly/merge_requests/521
- Update Gitlab::Git vendoring to b10ea6e386a025759aca5e9ef0d23931e77d1012
  https://gitlab.com/gitlab-org/gitaly/merge_requests/525
- Use gitlay-proto 0.71.0
  https://gitlab.com/gitlab-org/gitaly/merge_requests/524
- Fix pagination bug in GetWikiPageVersions
  https://gitlab.com/gitlab-org/gitaly/merge_requests/524
- Use gitaly-proto 0.70.0
  https://gitlab.com/gitlab-org/gitaly/merge_requests/522

v0.67.0

- Implement UserRebase RPC
  https://gitlab.com/gitlab-org/gitaly/merge_requests/511
- Implement IsRebaseInProgress RPC
  https://gitlab.com/gitlab-org/gitaly/merge_requests/519
- Update to gitaly-proto v0.67.0
  https://gitlab.com/gitlab-org/gitaly/merge_requests/520
- Fix an error in merged all branches logic
  https://gitlab.com/gitlab-org/gitaly/merge_requests/517
- Allow RemoteService.AddRemote to receive several mirror_refmaps
  https://gitlab.com/gitlab-org/gitaly/merge_requests/513
- Update vendored gitlab_git to 33cea50976
  https://gitlab.com/gitlab-org/gitaly/merge_requests/518
- Update vendored gitlab_git to bce886b776a
  https://gitlab.com/gitlab-org/gitaly/merge_requests/515
- Update vendored gitlab_git to 6eeb69fc9a2
  https://gitlab.com/gitlab-org/gitaly/merge_requests/514
- Add support for MergedBranches in FindAllBranches RPC
  https://gitlab.com/gitlab-org/gitaly/merge_requests/510

v0.66.0

- Implement RemoteService.FetchInternalRemote RPC
  https://gitlab.com/gitlab-org/gitaly/merge_requests/508

v0.65.0

- Add support for MaxCount in CountCommits RPC
  https://gitlab.com/gitlab-org/gitaly/merge_requests/507
- Implement CreateFork RPC
  https://gitlab.com/gitlab-org/gitaly/merge_requests/497

v0.64.0

- Update vendored gitlab_git to b98c69470f52185117fcdb5e28096826b32363ca
  https://gitlab.com/gitlab-org/gitaly/merge_requests/506

v0.63.0

- Handle failed merge when branch gets updated
  https://gitlab.com/gitlab-org/gitaly/merge_requests/505

v0.62.0

- Implement ConflictsService.ResolveConflicts RPC
  https://gitlab.com/gitlab-org/gitaly/merge_requests/470
- Implement ConflictsService.ListConflictFiles RPC
  https://gitlab.com/gitlab-org/gitaly/merge_requests/470
- Implement RemoteService.RemoveRemote RPC
  https://gitlab.com/gitlab-org/gitaly/merge_requests/490
- Implement RemoteService.AddRemote RPC
  https://gitlab.com/gitlab-org/gitaly/merge_requests/490

v0.61.1

- gitaly-ruby shutdown improvements
  https://gitlab.com/gitlab-org/gitaly/merge_requests/500
- Use go 1.9
  https://gitlab.com/gitlab-org/gitaly/merge_requests/496

v0.61.0

- Add rdoc to gitaly-ruby's Gemfile
  https://gitlab.com/gitlab-org/gitaly/merge_requests/487
- Limit the number of concurrent process spawns
  https://gitlab.com/gitlab-org/gitaly/merge_requests/492
- Update vendored gitlab_git to 858edadf781c0cc54b15832239c19fca378518ad
  https://gitlab.com/gitlab-org/gitaly/merge_requests/493
- Eagerly close logrus writer pipes
  https://gitlab.com/gitlab-org/gitaly/merge_requests/489
- Panic if a command has no Done() channel
  https://gitlab.com/gitlab-org/gitaly/merge_requests/485
- Update vendored gitlab_git to 31fa9313991881258b4697cb507cfc8ab205b7dc
  https://gitlab.com/gitlab-org/gitaly/merge_requests/486

v0.60.0

- Implement FindMergeBase RPC
  https://gitlab.com/gitlab-org/gitaly/merge_requests/477
- Update vendored gitlab_git to 359b65beac43e009b715c2db048e06b6f96b0ee8
  https://gitlab.com/gitlab-org/gitaly/merge_requests/481

v0.59.0

- Restart gitaly-ruby when it uses too much memory
  https://gitlab.com/gitlab-org/gitaly/merge_requests/465

v0.58.0

- Implement RepostoryService::Fsck
  https://gitlab.com/gitlab-org/gitaly/merge_requests/475
- Increase default gitaly-ruby connection timeout to 40s
  https://gitlab.com/gitlab-org/gitaly/merge_requests/476
- Update vendored gitlab_git to f3a3bd50eafdcfcaeea21d6cfa0b8bbae7720fec
  https://gitlab.com/gitlab-org/gitaly/merge_requests/478

v0.57.0

- Implement UserRevert RPC
  https://gitlab.com/gitlab-org/gitaly/merge_requests/471
- Fix commit message encoding and support alternates in CatFile
  https://gitlab.com/gitlab-org/gitaly/merge_requests/469
- Raise an exception when Git::Env.all is called
  https://gitlab.com/gitlab-org/gitaly/merge_requests/474
- Update vendored gitlab_git to c594659fea15c6dd17b
  https://gitlab.com/gitlab-org/gitaly/merge_requests/473
- More logging in housekeeping
  https://gitlab.com/gitlab-org/gitaly/merge_requests/435

v0.56.0

- Implement UserCherryPick RPC
  https://gitlab.com/gitlab-org/gitaly/merge_requests/457
- Use grpc-go 1.8.0
  https://gitlab.com/gitlab-org/gitaly/merge_requests/466
- Fix a panic in ListFiles RPC when git process is killed abruptly
  https://gitlab.com/gitlab-org/gitaly/merge_requests/460
- Implement CommitService::FilterShasWithSignatures
  https://gitlab.com/gitlab-org/gitaly/merge_requests/461
- Implement CommitService::ListCommitsByOid
  https://gitlab.com/gitlab-org/gitaly/merge_requests/438

v0.55.0

- Include pprof debug access in the Prometheus listener
  https://gitlab.com/gitlab-org/gitaly/merge_requests/442
- Run gitaly-ruby in the same directory as gitaly
  https://gitlab.com/gitlab-org/gitaly/merge_requests/458

v0.54.0

- Implement RefService.DeleteRefs
  https://gitlab.com/gitlab-org/gitaly/merge_requests/453
- Use --deployment flag for bundler and force `bundle install` on `make assemble`
  https://gitlab.com/gitlab-org/gitaly/merge_requests/448
- Update License as requested in: gitlab-com/organization#146
- Implement RepositoryService::FetchSourceBranch
  https://gitlab.com/gitlab-org/gitaly/merge_requests/434

v0.53.0

- Update vendored gitlab_git to f7537ce03a29b
  https://gitlab.com/gitlab-org/gitaly/merge_requests/449
- Update vendored gitlab_git to 6f045671e665e42c7
  https://gitlab.com/gitlab-org/gitaly/merge_requests/446
- Implement WikiGetPageVersions RPC
  https://gitlab.com/gitlab-org/gitaly/merge_requests/430

v0.52.1

- Include pprof debug access in the Prometheus listener
  https://gitlab.com/gitlab-org/gitaly/merge_requests/442

v0.52.0

- Implement WikiUpdatePage RPC
  https://gitlab.com/gitlab-org/gitaly/merge_requests/422

v0.51.0

- Implement OperationService.UserFFMerge
  https://gitlab.com/gitlab-org/gitaly/merge_requests/426
- Implement WikiFindFile RPC
  https://gitlab.com/gitlab-org/gitaly/merge_requests/425
- Implement WikiDeletePage RPC
  https://gitlab.com/gitlab-org/gitaly/merge_requests/414
- Implement WikiFindPage RPC
  https://gitlab.com/gitlab-org/gitaly/merge_requests/419
- Update gitlab_git to b3ba3996e0bd329eaa574ff53c69673efaca6eef and set
  `GL_USERNAME` env variable for hook excecution
  https://gitlab.com/gitlab-org/gitaly/merge_requests/423
- Enable logging in client-streamed and bidi GRPC requests
  https://gitlab.com/gitlab-org/gitaly/merge_requests/429

v0.50.0

- Pass repo git alternate dirs to gitaly-ruby
  https://gitlab.com/gitlab-org/gitaly/merge_requests/421
- Remove old temporary files from repositories after GC
  https://gitlab.com/gitlab-org/gitaly/merge_requests/411

v0.49.0

- Use sentry fingerprinting to group exceptions
  https://gitlab.com/gitlab-org/gitaly/merge_requests/417
- Use gitlab_git c23c09366db610c1
  https://gitlab.com/gitlab-org/gitaly/merge_requests/415

v0.48.0

- Implement WikiWritePage RPC
  https://gitlab.com/gitlab-org/gitaly/merge_requests/410

v0.47.0

- Pass full BranchUpdate result on successful merge
  https://gitlab.com/gitlab-org/gitaly/merge_requests/406
- Deprecate implementation of RepositoryService.Exists
  https://gitlab.com/gitlab-org/gitaly/merge_requests/408
- Use gitaly-proto 0.42.0
  https://gitlab.com/gitlab-org/gitaly/merge_requests/407


v0.46.0

- Add a Rails logger to ruby-git
  https://gitlab.com/gitlab-org/gitaly/merge_requests/405
- Add `git version` to `gitaly_build_info` metrics
  https://gitlab.com/gitlab-org/gitaly/merge_requests/400
- Use relative paths for git object dir attributes
  https://gitlab.com/gitlab-org/gitaly/merge_requests/393

v0.45.1

- Implement OperationService::UserMergeBranch
  https://gitlab.com/gitlab-org/gitaly/merge_requests/394
- Add client feature logging and metrics
  https://gitlab.com/gitlab-org/gitaly/merge_requests/392
- Implement RepositoryService.HasLocalBranches RPC
  https://gitlab.com/gitlab-org/gitaly/merge_requests/397
- Fix Commit Subject parsing in rubyserver
  https://gitlab.com/gitlab-org/gitaly/merge_requests/388

v0.45.0

Skipped. We cut and pushed the wrong tag.

v0.44.0

- Update gitlab_git to 4a0f720a502ac02423
  https://gitlab.com/gitlab-org/gitaly/merge_requests/389
- Fix incorrect parsing of diff chunks starting with ++ or --
  https://gitlab.com/gitlab-org/gitaly/merge_requests/385
- Implement Raw{Diff,Patch} RPCs
  https://gitlab.com/gitlab-org/gitaly/merge_requests/381

v0.43.0

- Pass details of Gitaly-Ruby's Ruby exceptions back to
  callers in the request trailers
  https://gitlab.com/gitlab-org/gitaly/merge_requests/358
- Allow individual endpoints to be rate-limited per-repository
  https://gitlab.com/gitlab-org/gitaly/merge_requests/376
- Implement OperationService.UserDeleteBranch RPC
  https://gitlab.com/gitlab-org/gitaly/merge_requests/377
- Fix path bug in CommitService::FindCommits
  https://gitlab.com/gitlab-org/gitaly/merge_requests/364
- Fail harder during startup, fix version string
  https://gitlab.com/gitlab-org/gitaly/merge_requests/379
- Implement RepositoryService.GetArchive RPC
  https://gitlab.com/gitlab-org/gitaly/merge_requests/370
- Add `gitaly-ssh` command
  https://gitlab.com/gitlab-org/gitaly/merge_requests/368

v0.42.0

- Implement UserCreateTag RPC
  https://gitlab.com/gitlab-org/gitaly/merge_requests/374
- Return pre-receive errors in UserDeleteTag response
  https://gitlab.com/gitlab-org/gitaly/merge_requests/378
- Check if we don't overwrite a namespace moved to gitaly
  https://gitlab.com/gitlab-org/gitaly/merge_requests/375

v0.41.0

- Wait for monitor goroutine to return during supervisor shutdown
  https://gitlab.com/gitlab-org/gitaly/merge_requests/341
- Use grpc 1.6.0 and update all the things
  https://gitlab.com/gitlab-org/gitaly/merge_requests/354
- Update vendored gitlab_git to 4c6c105909ea610eac7
  https://gitlab.com/gitlab-org/gitaly/merge_requests/360
- Implement UserDeleteTag RPC
  https://gitlab.com/gitlab-org/gitaly/merge_requests/366
- Implement RepositoryService::CreateRepository
  https://gitlab.com/gitlab-org/gitaly/merge_requests/361
- Fix path bug for gitlab-shell. gitlab-shell path is now required
  https://gitlab.com/gitlab-org/gitaly/merge_requests/365
- Remove support for legacy services not ending in 'Service'
  https://gitlab.com/gitlab-org/gitaly/merge_requests/363
- Implement RepositoryService.UserCreateBranch
  https://gitlab.com/gitlab-org/gitaly/merge_requests/344
- Make gitaly-ruby config mandatory
  https://gitlab.com/gitlab-org/gitaly/merge_requests/373

v0.40.0
- Use context cancellation instead of command.Close
  https://gitlab.com/gitlab-org/gitaly/merge_requests/332
- Fix LastCommitForPath handling of tree root
  https://gitlab.com/gitlab-org/gitaly/merge_requests/350
- Don't use 'bundle show' to find Linguist
  https://gitlab.com/gitlab-org/gitaly/merge_requests/339
- Fix diff parsing when the last 10 bytes of a stream contain newlines
  https://gitlab.com/gitlab-org/gitaly/merge_requests/348
- Consume diff binary notice as a patch
  https://gitlab.com/gitlab-org/gitaly/merge_requests/349
- Handle git dates larger than golang's and protobuf's limits
  https://gitlab.com/gitlab-org/gitaly/merge_requests/353

v0.39.0
- Reimplement FindAllTags RPC in Ruby
  https://gitlab.com/gitlab-org/gitaly/merge_requests/334
- Re-use gitaly-ruby client connection
  https://gitlab.com/gitlab-org/gitaly/merge_requests/330
- Fix encoding-bug in GitalyServer#gitaly_commit_from_rugged
  https://gitlab.com/gitlab-org/gitaly/merge_requests/337

v0.38.0

- Update vendor/gitlab_git to b58c4f436abaf646703bdd80f266fa4c0bab2dd2
  https://gitlab.com/gitlab-org/gitaly/merge_requests/324
- Add missing cmd.Close in log.GetCommit
  https://gitlab.com/gitlab-org/gitaly/merge_requests/326
- Populate `flat_path` field of `TreeEntry`s
  https://gitlab.com/gitlab-org/gitaly/merge_requests/328

v0.37.0

- Implement FindBranch RPC
  https://gitlab.com/gitlab-org/gitaly/merge_requests/315

v0.36.0

- Terminate commands when their context cancels
  https://gitlab.com/gitlab-org/gitaly/merge_requests/318
- Implement {Create,Delete}Branch RPCs
  https://gitlab.com/gitlab-org/gitaly/merge_requests/311
- Use git-linguist to implement CommitLanguages
  https://gitlab.com/gitlab-org/gitaly/merge_requests/316

v0.35.0

- Implement CommitService.CommitStats
  https://gitlab.com/gitlab-org/gitaly/merge_requests/312
- Use bufio.Reader instead of bufio.Scanner for lines.Send
  https://gitlab.com/gitlab-org/gitaly/merge_requests/303
- Restore support for custom environment variables
  https://gitlab.com/gitlab-org/gitaly/merge_requests/319

v0.34.0

- Export environment variables for git debugging
  https://gitlab.com/gitlab-org/gitaly/merge_requests/306
- Fix bugs in RepositoryService.FetchRemote
  https://gitlab.com/gitlab-org/gitaly/merge_requests/300
- Respawn gitaly-ruby when it crashes
  https://gitlab.com/gitlab-org/gitaly/merge_requests/293
- Use a fixed order when auto-loading Ruby files
  https://gitlab.com/gitlab-org/gitaly/merge_requests/302
- Add signal handler for ruby socket cleanup on shutdown
  https://gitlab.com/gitlab-org/gitaly/merge_requests/304
- Use grpc 1.4.5 in gitaly-ruby
  https://gitlab.com/gitlab-org/gitaly/merge_requests/308
- Monitor gitaly-ruby RSS via Prometheus
  https://gitlab.com/gitlab-org/gitaly/merge_requests/310

v0.33.0

- Implement DiffService.CommitPatch RPC
  https://gitlab.com/gitlab-org/gitaly/merge_requests/279
- Use 'bundle config' for gitaly-ruby in source production installations
  https://gitlab.com/gitlab-org/gitaly/merge_requests/298

v0.32.0

- RefService::RefExists endpoint
  https://gitlab.com/gitlab-org/gitaly/merge_requests/275

v0.31.0

- Implement CommitService.FindCommits
  https://gitlab.com/gitlab-org/gitaly/merge_requests/266
- Log spawned process metrics
  https://gitlab.com/gitlab-org/gitaly/merge_requests/284
- Implement RepositoryService.ApplyGitattributes RPC
  https://gitlab.com/gitlab-org/gitaly/merge_requests/278
- Implement RepositoryService.FetchRemote RPC
  https://gitlab.com/gitlab-org/gitaly/merge_requests/276

v0.30.0

- Add a middleware for handling Git object dir attributes
  https://gitlab.com/gitlab-org/gitaly/merge_requests/273

v0.29.0

- Use BUNDLE_PATH instead of --path for gitaly-ruby
  https://gitlab.com/gitlab-org/gitaly/merge_requests/271
- Add GitLab-Shell Path to config
  https://gitlab.com/gitlab-org/gitaly/merge_requests/267
- Don't count on PID 1 to be the reaper
  https://gitlab.com/gitlab-org/gitaly/merge_requests/270
- Log top level project group for easier analysis
  https://gitlab.com/gitlab-org/gitaly/merge_requests/272

v0.28.0

- Increase gitaly-ruby connection timeout to 20s
  https://gitlab.com/gitlab-org/gitaly/merge_requests/265
- Implement RepositorySize RPC
  https://gitlab.com/gitlab-org/gitaly/merge_requests/262
- Implement CommitsByMessage RPC
  https://gitlab.com/gitlab-org/gitaly/merge_requests/263

v0.27.0

- Support `git -c` options in SSH upload-pack
  https://gitlab.com/gitlab-org/gitaly/merge_requests/242
- Add storage dir existence check to repo lookup
  https://gitlab.com/gitlab-org/gitaly/merge_requests/259
- Implement RawBlame RPC
  https://gitlab.com/gitlab-org/gitaly/merge_requests/257
- Implement LastCommitForPath RPC
  https://gitlab.com/gitlab-org/gitaly/merge_requests/260
- Deprecate Exists RPC in favor of RepositoryExists
  https://gitlab.com/gitlab-org/gitaly/merge_requests/260
- Install gems into vendor/bundle
  https://gitlab.com/gitlab-org/gitaly/merge_requests/264

v0.26.0

- Implement CommitService.CommitLanguages, add gitaly-ruby
  https://gitlab.com/gitlab-org/gitaly/merge_requests/210
- Extend CountCommits RPC to support before/after/path arguments
  https://gitlab.com/gitlab-org/gitaly/merge_requests/252
- Fix a bug in FindAllTags parsing lightweight tags
  https://gitlab.com/gitlab-org/gitaly/merge_requests/256

v0.25.0

- Implement FindAllTags RPC
  https://gitlab.com/gitlab-org/gitaly/merge_requests/246

v0.24.1

- Return an empty array on field `ParentIds` of `GitCommit`s if it has none
  https://gitlab.com/gitlab-org/gitaly/merge_requests/237

v0.24.0

- Consume stdout during repack/gc
  https://gitlab.com/gitlab-org/gitaly/merge_requests/249
- Implement RefService.FindAllBranches RPC
  https://gitlab.com/gitlab-org/gitaly/merge_requests/239

v0.23.0

- Version without Build Time
  https://gitlab.com/gitlab-org/gitaly/merge_requests/231
- Implement CommitService.ListFiles
  https://gitlab.com/gitlab-org/gitaly/merge_requests/205
- Change the build process from copying to using symlinks
  https://gitlab.com/gitlab-org/gitaly/merge_requests/230
- Implement CommitService.FindCommit
  https://gitlab.com/gitlab-org/gitaly/merge_requests/217
- Register RepositoryService
  https://gitlab.com/gitlab-org/gitaly/merge_requests/233
- Correctly handle a non-tree path on CommitService.TreeEntries
  https://gitlab.com/gitlab-org/gitaly/merge_requests/234

v0.22.0

- Various build file improvements
  https://gitlab.com/gitlab-org/gitaly/merge_requests/229
- Implement FindAllCommits RPC
  https://gitlab.com/gitlab-org/gitaly/merge_requests/226
- Send full repository path instead of filename on field `path` of TreeEntry
  https://gitlab.com/gitlab-org/gitaly/merge_requests/232

v0.21.2

- Config: do not start Gitaly without at least one storage
  https://gitlab.com/gitlab-org/gitaly/merge_requests/227
- Implement CommitService.GarbageCollect/Repack{Incremental,Full}
  https://gitlab.com/gitlab-org/gitaly/merge_requests/218

v0.21.1

- Make sure stdout.Read has enough bytes buffered to read from
  https://gitlab.com/gitlab-org/gitaly/merge_requests/224

v0.21.0

- Send an empty response for TreeEntry instead of nil
  https://gitlab.com/gitlab-org/gitaly/merge_requests/223

v0.20.0

- Implement commit diff limiting logic
  https://gitlab.com/gitlab-org/gitaly/merge_requests/211
- Increase message size to 5 KB for Diff service
  https://gitlab.com/gitlab-org/gitaly/merge_requests/221

v0.19.0

- Send parent ids and raw body on CommitService.CommitsBetween
  https://gitlab.com/gitlab-org/gitaly/merge_requests/216
- Streamio chunk size optimizations
  https://gitlab.com/gitlab-org/gitaly/merge_requests/206
- Implement CommitService.GetTreeEntries
  https://gitlab.com/gitlab-org/gitaly/merge_requests/208

v0.18.0

- Add config to specify a git binary path
  https://gitlab.com/gitlab-org/gitaly/merge_requests/177
- CommitService.CommitsBetween fixes: Invert commits order, populates commit
  message bodies, reject suspicious revisions
  https://gitlab.com/gitlab-org/gitaly/merge_requests/204

v0.17.0

- Rename auth 'unenforced' to 'transitioning'
  https://gitlab.com/gitlab-org/gitaly/merge_requests/209
- Also check for "refs" folder for repo existence
  https://gitlab.com/gitlab-org/gitaly/merge_requests/207

v0.16.0

- Implement BlobService.GetBlob
  https://gitlab.com/gitlab-org/gitaly/merge_requests/202

v0.15.0

- Ensure that sub-processes inherit TZ environment variable
  https://gitlab.com/gitlab-org/gitaly/merge_requests/201
- Implement CommitService::CommitsBetween
  https://gitlab.com/gitlab-org/gitaly/merge_requests/197
- Implement CountCommits RPC
  https://gitlab.com/gitlab-org/gitaly/merge_requests/203

v0.14.0

- Added integration test for SSH, and a client package
  https://gitlab.com/gitlab-org/gitaly/merge_requests/178/
- Override gRPC code to Canceled/DeadlineExceeded on requests with
  canceled contexts
  https://gitlab.com/gitlab-org/gitaly/merge_requests/199
- Add RepositoryExists Implementation
  https://gitlab.com/gitlab-org/gitaly/merge_requests/200

v0.13.0

- Added usage and version flags to the command line interface
  https://gitlab.com/gitlab-org/gitaly/merge_requests/193
- Optional token authentication
  https://gitlab.com/gitlab-org/gitaly/merge_requests/191

v0.12.0

- Stop using deprecated field `path` in Repository messages
  https://gitlab.com/gitlab-org/gitaly/merge_requests/179
- Implement TreeEntry RPC
  https://gitlab.com/gitlab-org/gitaly/merge_requests/187

v0.11.2

Skipping 0.11.1 intentionally, we messed up the tag.

- Add context to structured logging messages
  https://gitlab.com/gitlab-org/gitaly/merge_requests/184
- Fix incorrect dependency in Makefile
  https://gitlab.com/gitlab-org/gitaly/merge_requests/189

v0.11.0

- FindDefaultBranchName: decorate error
  https://gitlab.com/gitlab-org/gitaly/merge_requests/148
- Hide chatty logs behind GITALY_DEBUG=1. Log access times.
  https://gitlab.com/gitlab-org/gitaly/merge_requests/149
- Count accepted gRPC connections
  https://gitlab.com/gitlab-org/gitaly/merge_requests/151
- Disallow directory traversal in repository paths for security
  https://gitlab.com/gitlab-org/gitaly/merge_requests/152
- FindDefaultBranchName: Handle repos with non-existing HEAD
  https://gitlab.com/gitlab-org/gitaly/merge_requests/164
- Add support for structured logging via logrus
  https://gitlab.com/gitlab-org/gitaly/merge_requests/163
- Add support for exposing the Gitaly build information via Prometheus
  https://gitlab.com/gitlab-org/gitaly/merge_requests/168
- Set GL_PROTOCOL during SmartHTTP.PostReceivePack
  https://gitlab.com/gitlab-org/gitaly/merge_requests/169
- Handle server side errors from shallow clone
  https://gitlab.com/gitlab-org/gitaly/merge_requests/173
- Ensure that grpc server log messages are sent to logrus
  https://gitlab.com/gitlab-org/gitaly/merge_requests/174
- Add support for GRPC Latency Histograms in Prometheus
  https://gitlab.com/gitlab-org/gitaly/merge_requests/172
- Add support for Sentry exception reporting
  https://gitlab.com/gitlab-org/gitaly/merge_requests/171
- CommitDiff: Send chunks of patches over messages
  https://gitlab.com/gitlab-org/gitaly/merge_requests/170
- Upgrade gRPC and its dependencies
  https://gitlab.com/gitlab-org/gitaly/merge_requests/180

v0.10.0

- CommitDiff: Parse a typechange diff correctly
  https://gitlab.com/gitlab-org/gitaly/merge_requests/136
- CommitDiff: Implement CommitDelta RPC
  https://gitlab.com/gitlab-org/gitaly/merge_requests/139
- PostReceivePack: Set GL_REPOSITORY env variable when provided in request
  https://gitlab.com/gitlab-org/gitaly/merge_requests/137
- Add SSHUpload/ReceivePack Implementation
  https://gitlab.com/gitlab-org/gitaly/merge_requests/132

v0.9.0

- Add support ignoring whitespace diffs in CommitDiff
  https://gitlab.com/gitlab-org/gitaly/merge_requests/126
- Add support for path filtering in CommitDiff
  https://gitlab.com/gitlab-org/gitaly/merge_requests/126

v0.8.0

- Don't error on invalid ref in CommitIsAncestor
  https://gitlab.com/gitlab-org/gitaly/merge_requests/129
- Don't error on invalid commit in FindRefName
  https://gitlab.com/gitlab-org/gitaly/merge_requests/122
- Return 'Not Found' gRPC code when repository is not found
  https://gitlab.com/gitlab-org/gitaly/merge_requests/120

v0.7.0

- Use storage configuration data from config.toml, if possible, when
  resolving repository paths.
  https://gitlab.com/gitlab-org/gitaly/merge_requests/119
- Add CHANGELOG.md<|MERGE_RESOLUTION|>--- conflicted
+++ resolved
@@ -2,13 +2,10 @@
 
 UNRELEASED
 
-<<<<<<< HEAD
 - Remove ruby concurrency limiter
   https://gitlab.com/gitlab-org/gitaly/merge_requests/708
-=======
 - Improve changelog entry checks using Danger
   https://gitlab.com/gitlab-org/gitaly/merge_requests/705
->>>>>>> 6afbc611
 - GetBlobs: don't create blob reader if limit is zero
   https://gitlab.com/gitlab-org/gitaly/merge_requests/706
 - Implement SearchFilesBy{Content,Name}
