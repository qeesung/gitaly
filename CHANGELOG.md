# Gitaly changelog

UNRELEASED

<<<<<<< HEAD
- GetBlobs: don't create blob reader if limit is zero
  https://gitlab.com/gitlab-org/gitaly/merge_requests/706
=======
- Implement SearchFilesBy{Content,Name}
  https://gitlab.com/gitlab-org/gitaly/merge_requests/677
>>>>>>> 0fe13ea9
- Introduce feature flag package based on gRPC metadata
  https://gitlab.com/gitlab-org/gitaly/merge_requests/704

v0.98.0

- Server implementation for repository raw_changes
  https://gitlab.com/gitlab-org/gitaly/merge_requests/699
- Add 'large request' test case to ListCommitsByOid
  https://gitlab.com/gitlab-org/gitaly/merge_requests/703
- Vendor gitlab_git at gitlab-org/gitlab-ce@3fcb9c115d776feb
  https://gitlab.com/gitlab-org/gitaly/merge_requests/702
- Limit concurrent gitaly-ruby requests from the client side
  https://gitlab.com/gitlab-org/gitaly/merge_requests/695
- Allow configuration of the log level in `config.toml`
  https://gitlab.com/gitlab-org/gitaly/merge_requests/696
- Copy Gitlab::Git::Repository#exists? implementation for internal method calls
  https://gitlab.com/gitlab-org/gitaly/merge_requests/693
- Upgrade Licensee gem to match the CE gem
  https://gitlab.com/gitlab-org/gitaly/merge_requests/693
- Vendor gitlab_git at 8b41c40674273d6ee
  https://gitlab.com/gitlab-org/gitaly/merge_requests/684
- Make wiki commit fields backwards compatible
  https://gitlab.com/gitlab-org/gitaly/merge_requests/685
- Catch CommitErrors while rebasing
  https://gitlab.com/gitlab-org/gitaly/merge_requests/680

v0.97.0

- Use gitaly-proto 0.97.0
  https://gitlab.com/gitlab-org/gitaly/merge_requests/683
- Make gitaly-ruby's grpc server log at level WARN
  https://gitlab.com/gitlab-org/gitaly/merge_requests/681
- Add health checks for gitaly-ruby
  https://gitlab.com/gitlab-org/gitaly/merge_requests/678
- Add config option to point to languages.json
  https://gitlab.com/gitlab-org/gitaly/merge_requests/652

v0.96.1

- Vendor gitlab_git at 7e3bb679a92156304
  https://gitlab.com/gitlab-org/gitaly/merge_requests/669
- Make it a fatal error if gitaly-ruby can't start
  https://gitlab.com/gitlab-org/gitaly/merge_requests/667
- Tag log entries with repo.GlRepository
  https://gitlab.com/gitlab-org/gitaly/merge_requests/663
- Add {Get,CreateRepositoryFrom}Snapshot RPCs
  https://gitlab.com/gitlab-org/gitaly/merge_requests/644

v0.96.0

Skipped. We cut and pushed the wrong tag.

v0.95.0
- Fix fragile checksum test
  https://gitlab.com/gitlab-org/gitaly/merge_requests/661
- Use rugged 0.27.0
  https://gitlab.com/gitlab-org/gitaly/merge_requests/660

v0.94.0

- Send gitaly-ruby exceptions to their own DSN
  https://gitlab.com/gitlab-org/gitaly/merge_requests/656
- Run Go test suite with '-race' in CI
  https://gitlab.com/gitlab-org/gitaly/merge_requests/654
- Ignore more grpc codes in sentry
  https://gitlab.com/gitlab-org/gitaly/merge_requests/655
- Implement Get{Tag,Commit}Messages RPCs
  https://gitlab.com/gitlab-org/gitaly/merge_requests/646
- Fix directory permission walker for Go 1.10
  https://gitlab.com/gitlab-org/gitaly/merge_requests/650

v0.93.0

- Fix concurrency limit handler stream interceptor
  https://gitlab.com/gitlab-org/gitaly/merge_requests/640
- Vendor gitlab_git at 9b76d8512a5491202e5a953
  https://gitlab.com/gitlab-org/gitaly/merge_requests/647
- Add handling for large commit and tag messages
  https://gitlab.com/gitlab-org/gitaly/merge_requests/635
- Update gitaly-proto to v0.91.0
  https://gitlab.com/gitlab-org/gitaly/merge_requests/643

v0.92.0

- Server Implementation GetInfoAttributes
  https://gitlab.com/gitlab-org/gitaly/merge_requests/641
- Fix encoding error in ListConflictFiles
  https://gitlab.com/gitlab-org/gitaly/merge_requests/639
- Add catfile convenience methods
  https://gitlab.com/gitlab-org/gitaly/merge_requests/638
- Server implementation FindRemoteRepository
  https://gitlab.com/gitlab-org/gitaly/merge_requests/636
- Log process PID in 'spawn complete' entry
  https://gitlab.com/gitlab-org/gitaly/merge_requests/637
- Vendor gitlab_git at 79aa00321063da
  https://gitlab.com/gitlab-org/gitaly/merge_requests/633

v0.91.0

- Rewrite RepositoryService.HasLocalBranches in Go
  https://gitlab.com/gitlab-org/gitaly/merge_requests/629
- Rewrite RepositoryService.MergeBase in Go
  https://gitlab.com/gitlab-org/gitaly/merge_requests/632
- Encode OperationsService errors in UTF-8 before sending them
  https://gitlab.com/gitlab-org/gitaly/merge_requests/627
- Add param logging in NamespaceService RPCs
  https://gitlab.com/gitlab-org/gitaly/merge_requests/626
- Sanitize URLs before sending gitaly-ruby exceptions to Sentry
  https://gitlab.com/gitlab-org/gitaly/merge_requests/625

v0.90.0

- Implement SSHService.SSHUploadArchive RPC
  https://gitlab.com/gitlab-org/gitaly/merge_requests/621
- Sanitize URLs before logging them
  https://gitlab.com/gitlab-org/gitaly/merge_requests/624
- Clean stale worktrees before performing garbage collection
  https://gitlab.com/gitlab-org/gitaly/merge_requests/622

v0.89.0

- Report original exceptions to Sentry instead of wrapped ones by the exception bridge
  https://gitlab.com/gitlab-org/gitaly/merge_requests/623
- Upgrade grpc gem to 1.10.0
  https://gitlab.com/gitlab-org/gitaly/merge_requests/620
- Fix FetchRemote throwing "Host key verification failed"
  https://gitlab.com/gitlab-org/gitaly/merge_requests/617
- Use only 1 gitaly-ruby process in test
  https://gitlab.com/gitlab-org/gitaly/merge_requests/615
- Bump github-linguist to 5.3.3
  https://gitlab.com/gitlab-org/gitaly/merge_requests/613

v0.88.0

- Add support for all field to {Find,Count}Commits RPCs
  https://gitlab.com/gitlab-org/gitaly/merge_requests/611
- Vendor gitlab_git at de454de9b10f
  https://gitlab.com/gitlab-org/gitaly/merge_requests/611

v0.87.0

- Implement GetCommitSignatures RPC
  https://gitlab.com/gitlab-org/gitaly/merge_requests/609

v0.86.0

- Implement BlobService.GetAllLfsPointers
  https://gitlab.com/gitlab-org/gitaly/merge_requests/562
- Implement BlobService.GetNewLfsPointers
  https://gitlab.com/gitlab-org/gitaly/merge_requests/562
- Use gitaly-proto v0.86.0
  https://gitlab.com/gitlab-org/gitaly/merge_requests/606

v0.85.0

- Implement recursive tree entries fetching
  https://gitlab.com/gitlab-org/gitaly/merge_requests/600

v0.84.0

- Send gitaly-ruby exceptions to Sentry
  https://gitlab.com/gitlab-org/gitaly/merge_requests/598
- Detect License type for repositories
  https://gitlab.com/gitlab-org/gitaly/merge_requests/601

v0.83.0

- Delete old lock files before performing Garbage Collection
  https://gitlab.com/gitlab-org/gitaly/merge_requests/587

v0.82.0

- Implement RepositoryService.IsSquashInProgress RPC
  https://gitlab.com/gitlab-org/gitaly/merge_requests/593
- Added test to prevent wiki page duplication
  https://gitlab.com/gitlab-org/gitaly/merge_requests/539
- Fixed bug in wiki_find_page method
  https://gitlab.com/gitlab-org/gitaly/merge_requests/590

v0.81.0

- Vendor gitlab_git at 7095c2bf4064911
  https://gitlab.com/gitlab-org/gitaly/merge_requests/591
- Vendor gitlab_git at 9483cbab26ad239
  https://gitlab.com/gitlab-org/gitaly/merge_requests/588

v0.80.0

- Lock protobuf to 3.5.1
  https://gitlab.com/gitlab-org/gitaly/merge_requests/589

v0.79.0

- Update the activesupport gem
  https://gitlab.com/gitlab-org/gitaly/merge_requests/584
- Update the grpc gem to 1.8.7
  https://gitlab.com/gitlab-org/gitaly/merge_requests/585
- Implement GetBlobs RPC
  https://gitlab.com/gitlab-org/gitaly/merge_requests/582
- Check info split size in catfile parser
  https://gitlab.com/gitlab-org/gitaly/merge_requests/583

v0.78.0

- Vendor gitlab_git at 498d32363aa61d679ff749b
  https://gitlab.com/gitlab-org/gitaly/merge_requests/579
- Convert inputs to UTF-8 before passing them to Gollum
  https://gitlab.com/gitlab-org/gitaly/merge_requests/575
- Implement OperationService.UserSquash RPC
  https://gitlab.com/gitlab-org/gitaly/merge_requests/548
- Update recommended and minimum git versions to 2.14.3 and 2.9.0 respectively
  https://gitlab.com/gitlab-org/gitaly/merge_requests/548
- Handle binary commit messages better
  https://gitlab.com/gitlab-org/gitaly/merge_requests/577
- Vendor gitlab_git at a03ea19332736c36ecb9
  https://gitlab.com/gitlab-org/gitaly/merge_requests/574

v0.77.0

- Implement RepositoryService.WriteConfig RPC
  https://gitlab.com/gitlab-org/gitaly/merge_requests/554

v0.76.0

- Add support for PreReceiveError in UserMergeBranch
  https://gitlab.com/gitlab-org/gitaly/merge_requests/573
- Add support for Refs field in DeleteRefs RPC
  https://gitlab.com/gitlab-org/gitaly/merge_requests/565
- Wait between ruby worker removal from pool and graceful shutdown
  https://gitlab.com/gitlab-org/gitaly/merge_requests/567
- Register the ServerService
  https://gitlab.com/gitlab-org/gitaly/merge_requests/572
- Vendor gitlab_git at f8dd398a21b19cb7d56
  https://gitlab.com/gitlab-org/gitaly/merge_requests/571
- Vendor gitlab_git at 4376be84ce18cde22febc50
  https://gitlab.com/gitlab-org/gitaly/merge_requests/570

v0.75.0

- Implement WikiGetFormattedData RPC
  https://gitlab.com/gitlab-org/gitaly/merge_requests/564
- Implement ServerVersion and ServerGitVersion
  https://gitlab.com/gitlab-org/gitaly/merge_requests/561
- Vendor Gitlab::Git @ f9b946c1c9756533fd95c8735803d7b54d6dd204
  https://gitlab.com/gitlab-org/gitaly/merge_requests/563
- ListBranchNamesContainingCommit server implementation
  https://gitlab.com/gitlab-org/gitaly/merge_requests/537
- ListTagNamesContainingCommit server implementation
  https://gitlab.com/gitlab-org/gitaly/merge_requests/537

v0.74.0

- Implement CreateRepositoryFromBundle RPC
  https://gitlab.com/gitlab-org/gitaly/merge_requests/557
- Use gitaly-proto v0.77.0
  https://gitlab.com/gitlab-org/gitaly/merge_requests/556
- Automatically remove tempdir when context is over
  https://gitlab.com/gitlab-org/gitaly/merge_requests/555
- Add automatic tempdir cleaner
  https://gitlab.com/gitlab-org/gitaly/merge_requests/540

v0.73.0

- Implement CreateBundle RPC
  https://gitlab.com/gitlab-org/gitaly/merge_requests/546

v0.72.0

- Implement RemoteService.UpdateRemoteMirror RPC
  https://gitlab.com/gitlab-org/gitaly/merge_requests/544
- Implement OperationService.UserCommitFiles RPC
  https://gitlab.com/gitlab-org/gitaly/merge_requests/516
- Use grpc-go 1.9.1
  https://gitlab.com/gitlab-org/gitaly/merge_requests/547

v0.71.0

- Implement GetLfsPointers RPC
  https://gitlab.com/gitlab-org/gitaly/merge_requests/543
- Add tempdir package
  https://gitlab.com/gitlab-org/gitaly/merge_requests/538
- Fix validation for Repositoryservice::WriteRef
  https://gitlab.com/gitlab-org/gitaly/merge_requests/542

v0.70.0

- Handle non-existent commits in ExtractCommitSignature
  https://gitlab.com/gitlab-org/gitaly/merge_requests/535
- Implement RepositoryService::WriteRef
  https://gitlab.com/gitlab-org/gitaly/merge_requests/526

v0.69.0

- Fix handling of paths ending with slashes in TreeEntry
  https://gitlab.com/gitlab-org/gitaly/merge_requests/532
- Implement CreateRepositoryFromURL RPC
  https://gitlab.com/gitlab-org/gitaly/merge_requests/529

v0.68.0

- Check repo existence before passing to gitaly-ruby
  https://gitlab.com/gitlab-org/gitaly/merge_requests/528
- Implement ExtractCommitSignature RPC
  https://gitlab.com/gitlab-org/gitaly/merge_requests/521
- Update Gitlab::Git vendoring to b10ea6e386a025759aca5e9ef0d23931e77d1012
  https://gitlab.com/gitlab-org/gitaly/merge_requests/525
- Use gitlay-proto 0.71.0
  https://gitlab.com/gitlab-org/gitaly/merge_requests/524
- Fix pagination bug in GetWikiPageVersions
  https://gitlab.com/gitlab-org/gitaly/merge_requests/524
- Use gitaly-proto 0.70.0
  https://gitlab.com/gitlab-org/gitaly/merge_requests/522

v0.67.0

- Implement UserRebase RPC
  https://gitlab.com/gitlab-org/gitaly/merge_requests/511
- Implement IsRebaseInProgress RPC
  https://gitlab.com/gitlab-org/gitaly/merge_requests/519
- Update to gitaly-proto v0.67.0
  https://gitlab.com/gitlab-org/gitaly/merge_requests/520
- Fix an error in merged all branches logic
  https://gitlab.com/gitlab-org/gitaly/merge_requests/517
- Allow RemoteService.AddRemote to receive several mirror_refmaps
  https://gitlab.com/gitlab-org/gitaly/merge_requests/513
- Update vendored gitlab_git to 33cea50976
  https://gitlab.com/gitlab-org/gitaly/merge_requests/518
- Update vendored gitlab_git to bce886b776a
  https://gitlab.com/gitlab-org/gitaly/merge_requests/515
- Update vendored gitlab_git to 6eeb69fc9a2
  https://gitlab.com/gitlab-org/gitaly/merge_requests/514
- Add support for MergedBranches in FindAllBranches RPC
  https://gitlab.com/gitlab-org/gitaly/merge_requests/510

v0.66.0

- Implement RemoteService.FetchInternalRemote RPC
  https://gitlab.com/gitlab-org/gitaly/merge_requests/508

v0.65.0

- Add support for MaxCount in CountCommits RPC
  https://gitlab.com/gitlab-org/gitaly/merge_requests/507
- Implement CreateFork RPC
  https://gitlab.com/gitlab-org/gitaly/merge_requests/497

v0.64.0

- Update vendored gitlab_git to b98c69470f52185117fcdb5e28096826b32363ca
  https://gitlab.com/gitlab-org/gitaly/merge_requests/506

v0.63.0

- Handle failed merge when branch gets updated
  https://gitlab.com/gitlab-org/gitaly/merge_requests/505

v0.62.0

- Implement ConflictsService.ResolveConflicts RPC
  https://gitlab.com/gitlab-org/gitaly/merge_requests/470
- Implement ConflictsService.ListConflictFiles RPC
  https://gitlab.com/gitlab-org/gitaly/merge_requests/470
- Implement RemoteService.RemoveRemote RPC
  https://gitlab.com/gitlab-org/gitaly/merge_requests/490
- Implement RemoteService.AddRemote RPC
  https://gitlab.com/gitlab-org/gitaly/merge_requests/490

v0.61.1

- gitaly-ruby shutdown improvements
  https://gitlab.com/gitlab-org/gitaly/merge_requests/500
- Use go 1.9
  https://gitlab.com/gitlab-org/gitaly/merge_requests/496

v0.61.0

- Add rdoc to gitaly-ruby's Gemfile
  https://gitlab.com/gitlab-org/gitaly/merge_requests/487
- Limit the number of concurrent process spawns
  https://gitlab.com/gitlab-org/gitaly/merge_requests/492
- Update vendored gitlab_git to 858edadf781c0cc54b15832239c19fca378518ad
  https://gitlab.com/gitlab-org/gitaly/merge_requests/493
- Eagerly close logrus writer pipes
  https://gitlab.com/gitlab-org/gitaly/merge_requests/489
- Panic if a command has no Done() channel
  https://gitlab.com/gitlab-org/gitaly/merge_requests/485
- Update vendored gitlab_git to 31fa9313991881258b4697cb507cfc8ab205b7dc
  https://gitlab.com/gitlab-org/gitaly/merge_requests/486

v0.60.0

- Implement FindMergeBase RPC
  https://gitlab.com/gitlab-org/gitaly/merge_requests/477
- Update vendored gitlab_git to 359b65beac43e009b715c2db048e06b6f96b0ee8
  https://gitlab.com/gitlab-org/gitaly/merge_requests/481

v0.59.0

- Restart gitaly-ruby when it uses too much memory
  https://gitlab.com/gitlab-org/gitaly/merge_requests/465

v0.58.0

- Implement RepostoryService::Fsck
  https://gitlab.com/gitlab-org/gitaly/merge_requests/475
- Increase default gitaly-ruby connection timeout to 40s
  https://gitlab.com/gitlab-org/gitaly/merge_requests/476
- Update vendored gitlab_git to f3a3bd50eafdcfcaeea21d6cfa0b8bbae7720fec
  https://gitlab.com/gitlab-org/gitaly/merge_requests/478

v0.57.0

- Implement UserRevert RPC
  https://gitlab.com/gitlab-org/gitaly/merge_requests/471
- Fix commit message encoding and support alternates in CatFile
  https://gitlab.com/gitlab-org/gitaly/merge_requests/469
- Raise an exception when Git::Env.all is called
  https://gitlab.com/gitlab-org/gitaly/merge_requests/474
- Update vendored gitlab_git to c594659fea15c6dd17b
  https://gitlab.com/gitlab-org/gitaly/merge_requests/473
- More logging in housekeeping
  https://gitlab.com/gitlab-org/gitaly/merge_requests/435

v0.56.0

- Implement UserCherryPick RPC
  https://gitlab.com/gitlab-org/gitaly/merge_requests/457
- Use grpc-go 1.8.0
  https://gitlab.com/gitlab-org/gitaly/merge_requests/466
- Fix a panic in ListFiles RPC when git process is killed abruptly
  https://gitlab.com/gitlab-org/gitaly/merge_requests/460
- Implement CommitService::FilterShasWithSignatures
  https://gitlab.com/gitlab-org/gitaly/merge_requests/461
- Implement CommitService::ListCommitsByOid
  https://gitlab.com/gitlab-org/gitaly/merge_requests/438

v0.55.0

- Include pprof debug access in the Prometheus listener
  https://gitlab.com/gitlab-org/gitaly/merge_requests/442
- Run gitaly-ruby in the same directory as gitaly
  https://gitlab.com/gitlab-org/gitaly/merge_requests/458

v0.54.0

- Implement RefService.DeleteRefs
  https://gitlab.com/gitlab-org/gitaly/merge_requests/453
- Use --deployment flag for bundler and force `bundle install` on `make assemble`
  https://gitlab.com/gitlab-org/gitaly/merge_requests/448
- Update License as requested in: gitlab-com/organization#146
- Implement RepositoryService::FetchSourceBranch
  https://gitlab.com/gitlab-org/gitaly/merge_requests/434

v0.53.0

- Update vendored gitlab_git to f7537ce03a29b
  https://gitlab.com/gitlab-org/gitaly/merge_requests/449
- Update vendored gitlab_git to 6f045671e665e42c7
  https://gitlab.com/gitlab-org/gitaly/merge_requests/446
- Implement WikiGetPageVersions RPC
  https://gitlab.com/gitlab-org/gitaly/merge_requests/430

v0.52.1

- Include pprof debug access in the Prometheus listener
  https://gitlab.com/gitlab-org/gitaly/merge_requests/442

v0.52.0

- Implement WikiUpdatePage RPC
  https://gitlab.com/gitlab-org/gitaly/merge_requests/422

v0.51.0

- Implement OperationService.UserFFMerge
  https://gitlab.com/gitlab-org/gitaly/merge_requests/426
- Implement WikiFindFile RPC
  https://gitlab.com/gitlab-org/gitaly/merge_requests/425
- Implement WikiDeletePage RPC
  https://gitlab.com/gitlab-org/gitaly/merge_requests/414
- Implement WikiFindPage RPC
  https://gitlab.com/gitlab-org/gitaly/merge_requests/419
- Update gitlab_git to b3ba3996e0bd329eaa574ff53c69673efaca6eef and set
  `GL_USERNAME` env variable for hook excecution
  https://gitlab.com/gitlab-org/gitaly/merge_requests/423
- Enable logging in client-streamed and bidi GRPC requests
  https://gitlab.com/gitlab-org/gitaly/merge_requests/429

v0.50.0

- Pass repo git alternate dirs to gitaly-ruby
  https://gitlab.com/gitlab-org/gitaly/merge_requests/421
- Remove old temporary files from repositories after GC
  https://gitlab.com/gitlab-org/gitaly/merge_requests/411

v0.49.0

- Use sentry fingerprinting to group exceptions
  https://gitlab.com/gitlab-org/gitaly/merge_requests/417
- Use gitlab_git c23c09366db610c1
  https://gitlab.com/gitlab-org/gitaly/merge_requests/415

v0.48.0

- Implement WikiWritePage RPC
  https://gitlab.com/gitlab-org/gitaly/merge_requests/410

v0.47.0

- Pass full BranchUpdate result on successful merge
  https://gitlab.com/gitlab-org/gitaly/merge_requests/406
- Deprecate implementation of RepositoryService.Exists
  https://gitlab.com/gitlab-org/gitaly/merge_requests/408
- Use gitaly-proto 0.42.0
  https://gitlab.com/gitlab-org/gitaly/merge_requests/407


v0.46.0

- Add a Rails logger to ruby-git
  https://gitlab.com/gitlab-org/gitaly/merge_requests/405
- Add `git version` to `gitaly_build_info` metrics
  https://gitlab.com/gitlab-org/gitaly/merge_requests/400
- Use relative paths for git object dir attributes
  https://gitlab.com/gitlab-org/gitaly/merge_requests/393

v0.45.1

- Implement OperationService::UserMergeBranch
  https://gitlab.com/gitlab-org/gitaly/merge_requests/394
- Add client feature logging and metrics
  https://gitlab.com/gitlab-org/gitaly/merge_requests/392
- Implement RepositoryService.HasLocalBranches RPC
  https://gitlab.com/gitlab-org/gitaly/merge_requests/397
- Fix Commit Subject parsing in rubyserver
  https://gitlab.com/gitlab-org/gitaly/merge_requests/388

v0.45.0

Skipped. We cut and pushed the wrong tag.

v0.44.0

- Update gitlab_git to 4a0f720a502ac02423
  https://gitlab.com/gitlab-org/gitaly/merge_requests/389
- Fix incorrect parsing of diff chunks starting with ++ or --
  https://gitlab.com/gitlab-org/gitaly/merge_requests/385
- Implement Raw{Diff,Patch} RPCs
  https://gitlab.com/gitlab-org/gitaly/merge_requests/381

v0.43.0

- Pass details of Gitaly-Ruby's Ruby exceptions back to
  callers in the request trailers
  https://gitlab.com/gitlab-org/gitaly/merge_requests/358
- Allow individual endpoints to be rate-limited per-repository
  https://gitlab.com/gitlab-org/gitaly/merge_requests/376
- Implement OperationService.UserDeleteBranch RPC
  https://gitlab.com/gitlab-org/gitaly/merge_requests/377
- Fix path bug in CommitService::FindCommits
  https://gitlab.com/gitlab-org/gitaly/merge_requests/364
- Fail harder during startup, fix version string
  https://gitlab.com/gitlab-org/gitaly/merge_requests/379
- Implement RepositoryService.GetArchive RPC
  https://gitlab.com/gitlab-org/gitaly/merge_requests/370
- Add `gitaly-ssh` command
  https://gitlab.com/gitlab-org/gitaly/merge_requests/368

v0.42.0

- Implement UserCreateTag RPC
  https://gitlab.com/gitlab-org/gitaly/merge_requests/374
- Return pre-receive errors in UserDeleteTag response
  https://gitlab.com/gitlab-org/gitaly/merge_requests/378
- Check if we don't overwrite a namespace moved to gitaly
  https://gitlab.com/gitlab-org/gitaly/merge_requests/375

v0.41.0

- Wait for monitor goroutine to return during supervisor shutdown
  https://gitlab.com/gitlab-org/gitaly/merge_requests/341
- Use grpc 1.6.0 and update all the things
  https://gitlab.com/gitlab-org/gitaly/merge_requests/354
- Update vendored gitlab_git to 4c6c105909ea610eac7
  https://gitlab.com/gitlab-org/gitaly/merge_requests/360
- Implement UserDeleteTag RPC
  https://gitlab.com/gitlab-org/gitaly/merge_requests/366
- Implement RepositoryService::CreateRepository
  https://gitlab.com/gitlab-org/gitaly/merge_requests/361
- Fix path bug for gitlab-shell. gitlab-shell path is now required
  https://gitlab.com/gitlab-org/gitaly/merge_requests/365
- Remove support for legacy services not ending in 'Service'
  https://gitlab.com/gitlab-org/gitaly/merge_requests/363
- Implement RepositoryService.UserCreateBranch
  https://gitlab.com/gitlab-org/gitaly/merge_requests/344
- Make gitaly-ruby config mandatory
  https://gitlab.com/gitlab-org/gitaly/merge_requests/373

v0.40.0
- Use context cancellation instead of command.Close
  https://gitlab.com/gitlab-org/gitaly/merge_requests/332
- Fix LastCommitForPath handling of tree root
  https://gitlab.com/gitlab-org/gitaly/merge_requests/350
- Don't use 'bundle show' to find Linguist
  https://gitlab.com/gitlab-org/gitaly/merge_requests/339
- Fix diff parsing when the last 10 bytes of a stream contain newlines
  https://gitlab.com/gitlab-org/gitaly/merge_requests/348
- Consume diff binary notice as a patch
  https://gitlab.com/gitlab-org/gitaly/merge_requests/349
- Handle git dates larger than golang's and protobuf's limits
  https://gitlab.com/gitlab-org/gitaly/merge_requests/353

v0.39.0
- Reimplement FindAllTags RPC in Ruby
  https://gitlab.com/gitlab-org/gitaly/merge_requests/334
- Re-use gitaly-ruby client connection
  https://gitlab.com/gitlab-org/gitaly/merge_requests/330
- Fix encoding-bug in GitalyServer#gitaly_commit_from_rugged
  https://gitlab.com/gitlab-org/gitaly/merge_requests/337

v0.38.0

- Update vendor/gitlab_git to b58c4f436abaf646703bdd80f266fa4c0bab2dd2
  https://gitlab.com/gitlab-org/gitaly/merge_requests/324
- Add missing cmd.Close in log.GetCommit
  https://gitlab.com/gitlab-org/gitaly/merge_requests/326
- Populate `flat_path` field of `TreeEntry`s
  https://gitlab.com/gitlab-org/gitaly/merge_requests/328

v0.37.0

- Implement FindBranch RPC
  https://gitlab.com/gitlab-org/gitaly/merge_requests/315

v0.36.0

- Terminate commands when their context cancels
  https://gitlab.com/gitlab-org/gitaly/merge_requests/318
- Implement {Create,Delete}Branch RPCs
  https://gitlab.com/gitlab-org/gitaly/merge_requests/311
- Use git-linguist to implement CommitLanguages
  https://gitlab.com/gitlab-org/gitaly/merge_requests/316

v0.35.0

- Implement CommitService.CommitStats
  https://gitlab.com/gitlab-org/gitaly/merge_requests/312
- Use bufio.Reader instead of bufio.Scanner for lines.Send
  https://gitlab.com/gitlab-org/gitaly/merge_requests/303
- Restore support for custom environment variables
  https://gitlab.com/gitlab-org/gitaly/merge_requests/319

v0.34.0

- Export environment variables for git debugging
  https://gitlab.com/gitlab-org/gitaly/merge_requests/306
- Fix bugs in RepositoryService.FetchRemote
  https://gitlab.com/gitlab-org/gitaly/merge_requests/300
- Respawn gitaly-ruby when it crashes
  https://gitlab.com/gitlab-org/gitaly/merge_requests/293
- Use a fixed order when auto-loading Ruby files
  https://gitlab.com/gitlab-org/gitaly/merge_requests/302
- Add signal handler for ruby socket cleanup on shutdown
  https://gitlab.com/gitlab-org/gitaly/merge_requests/304
- Use grpc 1.4.5 in gitaly-ruby
  https://gitlab.com/gitlab-org/gitaly/merge_requests/308
- Monitor gitaly-ruby RSS via Prometheus
  https://gitlab.com/gitlab-org/gitaly/merge_requests/310

v0.33.0

- Implement DiffService.CommitPatch RPC
  https://gitlab.com/gitlab-org/gitaly/merge_requests/279
- Use 'bundle config' for gitaly-ruby in source production installations
  https://gitlab.com/gitlab-org/gitaly/merge_requests/298

v0.32.0

- RefService::RefExists endpoint
  https://gitlab.com/gitlab-org/gitaly/merge_requests/275

v0.31.0

- Implement CommitService.FindCommits
  https://gitlab.com/gitlab-org/gitaly/merge_requests/266
- Log spawned process metrics
  https://gitlab.com/gitlab-org/gitaly/merge_requests/284
- Implement RepositoryService.ApplyGitattributes RPC
  https://gitlab.com/gitlab-org/gitaly/merge_requests/278
- Implement RepositoryService.FetchRemote RPC
  https://gitlab.com/gitlab-org/gitaly/merge_requests/276

v0.30.0

- Add a middleware for handling Git object dir attributes
  https://gitlab.com/gitlab-org/gitaly/merge_requests/273

v0.29.0

- Use BUNDLE_PATH instead of --path for gitaly-ruby
  https://gitlab.com/gitlab-org/gitaly/merge_requests/271
- Add GitLab-Shell Path to config
  https://gitlab.com/gitlab-org/gitaly/merge_requests/267
- Don't count on PID 1 to be the reaper
  https://gitlab.com/gitlab-org/gitaly/merge_requests/270
- Log top level project group for easier analysis
  https://gitlab.com/gitlab-org/gitaly/merge_requests/272

v0.28.0

- Increase gitaly-ruby connection timeout to 20s
  https://gitlab.com/gitlab-org/gitaly/merge_requests/265
- Implement RepositorySize RPC
  https://gitlab.com/gitlab-org/gitaly/merge_requests/262
- Implement CommitsByMessage RPC
  https://gitlab.com/gitlab-org/gitaly/merge_requests/263

v0.27.0

- Support `git -c` options in SSH upload-pack
  https://gitlab.com/gitlab-org/gitaly/merge_requests/242
- Add storage dir existence check to repo lookup
  https://gitlab.com/gitlab-org/gitaly/merge_requests/259
- Implement RawBlame RPC
  https://gitlab.com/gitlab-org/gitaly/merge_requests/257
- Implement LastCommitForPath RPC
  https://gitlab.com/gitlab-org/gitaly/merge_requests/260
- Deprecate Exists RPC in favor of RepositoryExists
  https://gitlab.com/gitlab-org/gitaly/merge_requests/260
- Install gems into vendor/bundle
  https://gitlab.com/gitlab-org/gitaly/merge_requests/264

v0.26.0

- Implement CommitService.CommitLanguages, add gitaly-ruby
  https://gitlab.com/gitlab-org/gitaly/merge_requests/210
- Extend CountCommits RPC to support before/after/path arguments
  https://gitlab.com/gitlab-org/gitaly/merge_requests/252
- Fix a bug in FindAllTags parsing lightweight tags
  https://gitlab.com/gitlab-org/gitaly/merge_requests/256

v0.25.0

- Implement FindAllTags RPC
  https://gitlab.com/gitlab-org/gitaly/merge_requests/246

v0.24.1

- Return an empty array on field `ParentIds` of `GitCommit`s if it has none
  https://gitlab.com/gitlab-org/gitaly/merge_requests/237

v0.24.0

- Consume stdout during repack/gc
  https://gitlab.com/gitlab-org/gitaly/merge_requests/249
- Implement RefService.FindAllBranches RPC
  https://gitlab.com/gitlab-org/gitaly/merge_requests/239

v0.23.0

- Version without Build Time
  https://gitlab.com/gitlab-org/gitaly/merge_requests/231
- Implement CommitService.ListFiles
  https://gitlab.com/gitlab-org/gitaly/merge_requests/205
- Change the build process from copying to using symlinks
  https://gitlab.com/gitlab-org/gitaly/merge_requests/230
- Implement CommitService.FindCommit
  https://gitlab.com/gitlab-org/gitaly/merge_requests/217
- Register RepositoryService
  https://gitlab.com/gitlab-org/gitaly/merge_requests/233
- Correctly handle a non-tree path on CommitService.TreeEntries
  https://gitlab.com/gitlab-org/gitaly/merge_requests/234

v0.22.0

- Various build file improvements
  https://gitlab.com/gitlab-org/gitaly/merge_requests/229
- Implement FindAllCommits RPC
  https://gitlab.com/gitlab-org/gitaly/merge_requests/226
- Send full repository path instead of filename on field `path` of TreeEntry
  https://gitlab.com/gitlab-org/gitaly/merge_requests/232

v0.21.2

- Config: do not start Gitaly without at least one storage
  https://gitlab.com/gitlab-org/gitaly/merge_requests/227
- Implement CommitService.GarbageCollect/Repack{Incremental,Full}
  https://gitlab.com/gitlab-org/gitaly/merge_requests/218

v0.21.1

- Make sure stdout.Read has enough bytes buffered to read from
  https://gitlab.com/gitlab-org/gitaly/merge_requests/224

v0.21.0

- Send an empty response for TreeEntry instead of nil
  https://gitlab.com/gitlab-org/gitaly/merge_requests/223

v0.20.0

- Implement commit diff limiting logic
  https://gitlab.com/gitlab-org/gitaly/merge_requests/211
- Increase message size to 5 KB for Diff service
  https://gitlab.com/gitlab-org/gitaly/merge_requests/221

v0.19.0

- Send parent ids and raw body on CommitService.CommitsBetween
  https://gitlab.com/gitlab-org/gitaly/merge_requests/216
- Streamio chunk size optimizations
  https://gitlab.com/gitlab-org/gitaly/merge_requests/206
- Implement CommitService.GetTreeEntries
  https://gitlab.com/gitlab-org/gitaly/merge_requests/208

v0.18.0

- Add config to specify a git binary path
  https://gitlab.com/gitlab-org/gitaly/merge_requests/177
- CommitService.CommitsBetween fixes: Invert commits order, populates commit
  message bodies, reject suspicious revisions
  https://gitlab.com/gitlab-org/gitaly/merge_requests/204

v0.17.0

- Rename auth 'unenforced' to 'transitioning'
  https://gitlab.com/gitlab-org/gitaly/merge_requests/209
- Also check for "refs" folder for repo existence
  https://gitlab.com/gitlab-org/gitaly/merge_requests/207

v0.16.0

- Implement BlobService.GetBlob
  https://gitlab.com/gitlab-org/gitaly/merge_requests/202

v0.15.0

- Ensure that sub-processes inherit TZ environment variable
  https://gitlab.com/gitlab-org/gitaly/merge_requests/201
- Implement CommitService::CommitsBetween
  https://gitlab.com/gitlab-org/gitaly/merge_requests/197
- Implement CountCommits RPC
  https://gitlab.com/gitlab-org/gitaly/merge_requests/203

v0.14.0

- Added integration test for SSH, and a client package
  https://gitlab.com/gitlab-org/gitaly/merge_requests/178/
- Override gRPC code to Canceled/DeadlineExceeded on requests with
  canceled contexts
  https://gitlab.com/gitlab-org/gitaly/merge_requests/199
- Add RepositoryExists Implementation
  https://gitlab.com/gitlab-org/gitaly/merge_requests/200

v0.13.0

- Added usage and version flags to the command line interface
  https://gitlab.com/gitlab-org/gitaly/merge_requests/193
- Optional token authentication
  https://gitlab.com/gitlab-org/gitaly/merge_requests/191

v0.12.0

- Stop using deprecated field `path` in Repository messages
  https://gitlab.com/gitlab-org/gitaly/merge_requests/179
- Implement TreeEntry RPC
  https://gitlab.com/gitlab-org/gitaly/merge_requests/187

v0.11.2

Skipping 0.11.1 intentionally, we messed up the tag.

- Add context to structured logging messages
  https://gitlab.com/gitlab-org/gitaly/merge_requests/184
- Fix incorrect dependency in Makefile
  https://gitlab.com/gitlab-org/gitaly/merge_requests/189

v0.11.0

- FindDefaultBranchName: decorate error
  https://gitlab.com/gitlab-org/gitaly/merge_requests/148
- Hide chatty logs behind GITALY_DEBUG=1. Log access times.
  https://gitlab.com/gitlab-org/gitaly/merge_requests/149
- Count accepted gRPC connections
  https://gitlab.com/gitlab-org/gitaly/merge_requests/151
- Disallow directory traversal in repository paths for security
  https://gitlab.com/gitlab-org/gitaly/merge_requests/152
- FindDefaultBranchName: Handle repos with non-existing HEAD
  https://gitlab.com/gitlab-org/gitaly/merge_requests/164
- Add support for structured logging via logrus
  https://gitlab.com/gitlab-org/gitaly/merge_requests/163
- Add support for exposing the Gitaly build information via Prometheus
  https://gitlab.com/gitlab-org/gitaly/merge_requests/168
- Set GL_PROTOCOL during SmartHTTP.PostReceivePack
  https://gitlab.com/gitlab-org/gitaly/merge_requests/169
- Handle server side errors from shallow clone
  https://gitlab.com/gitlab-org/gitaly/merge_requests/173
- Ensure that grpc server log messages are sent to logrus
  https://gitlab.com/gitlab-org/gitaly/merge_requests/174
- Add support for GRPC Latency Histograms in Prometheus
  https://gitlab.com/gitlab-org/gitaly/merge_requests/172
- Add support for Sentry exception reporting
  https://gitlab.com/gitlab-org/gitaly/merge_requests/171
- CommitDiff: Send chunks of patches over messages
  https://gitlab.com/gitlab-org/gitaly/merge_requests/170
- Upgrade gRPC and its dependencies
  https://gitlab.com/gitlab-org/gitaly/merge_requests/180

v0.10.0

- CommitDiff: Parse a typechange diff correctly
  https://gitlab.com/gitlab-org/gitaly/merge_requests/136
- CommitDiff: Implement CommitDelta RPC
  https://gitlab.com/gitlab-org/gitaly/merge_requests/139
- PostReceivePack: Set GL_REPOSITORY env variable when provided in request
  https://gitlab.com/gitlab-org/gitaly/merge_requests/137
- Add SSHUpload/ReceivePack Implementation
  https://gitlab.com/gitlab-org/gitaly/merge_requests/132

v0.9.0

- Add support ignoring whitespace diffs in CommitDiff
  https://gitlab.com/gitlab-org/gitaly/merge_requests/126
- Add support for path filtering in CommitDiff
  https://gitlab.com/gitlab-org/gitaly/merge_requests/126

v0.8.0

- Don't error on invalid ref in CommitIsAncestor
  https://gitlab.com/gitlab-org/gitaly/merge_requests/129
- Don't error on invalid commit in FindRefName
  https://gitlab.com/gitlab-org/gitaly/merge_requests/122
- Return 'Not Found' gRPC code when repository is not found
  https://gitlab.com/gitlab-org/gitaly/merge_requests/120

v0.7.0

- Use storage configuration data from config.toml, if possible, when
  resolving repository paths.
  https://gitlab.com/gitlab-org/gitaly/merge_requests/119
- Add CHANGELOG.md<|MERGE_RESOLUTION|>--- conflicted
+++ resolved
@@ -2,13 +2,10 @@
 
 UNRELEASED
 
-<<<<<<< HEAD
 - GetBlobs: don't create blob reader if limit is zero
   https://gitlab.com/gitlab-org/gitaly/merge_requests/706
-=======
 - Implement SearchFilesBy{Content,Name}
   https://gitlab.com/gitlab-org/gitaly/merge_requests/677
->>>>>>> 0fe13ea9
 - Introduce feature flag package based on gRPC metadata
   https://gitlab.com/gitlab-org/gitaly/merge_requests/704
 
