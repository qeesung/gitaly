# Gitaly changelog

<<<<<<< HEAD
UNRELEASED

- Vendor gitlab_git at 9483cbab26ad239
  https://gitlab.com/gitlab-org/gitaly/merge_requests/588
=======
v0.80.0

- Lock protobuf to 3.5.1
  https://gitlab.com/gitlab-org/gitaly/merge_requests/589
>>>>>>> 11629c43

v0.79.0

- Update the activesupport gem
  https://gitlab.com/gitlab-org/gitaly/merge_requests/584
- Update the grpc gem to 1.8.7
  https://gitlab.com/gitlab-org/gitaly/merge_requests/585
- Implement GetBlobs RPC
  https://gitlab.com/gitlab-org/gitaly/merge_requests/582
- Check info split size in catfile parser
  https://gitlab.com/gitlab-org/gitaly/merge_requests/583

v0.78.0

- Vendor gitlab_git at 498d32363aa61d679ff749b
  https://gitlab.com/gitlab-org/gitaly/merge_requests/579
- Convert inputs to UTF-8 before passing them to Gollum
  https://gitlab.com/gitlab-org/gitaly/merge_requests/575
- Implement OperationService.UserSquash RPC
  https://gitlab.com/gitlab-org/gitaly/merge_requests/548
- Update recommended and minimum git versions to 2.14.3 and 2.9.0 respectively
  https://gitlab.com/gitlab-org/gitaly/merge_requests/548
- Handle binary commit messages better
  https://gitlab.com/gitlab-org/gitaly/merge_requests/577
- Vendor gitlab_git at a03ea19332736c36ecb9
  https://gitlab.com/gitlab-org/gitaly/merge_requests/574

v0.77.0

- Implement RepositoryService.WriteConfig RPC
  https://gitlab.com/gitlab-org/gitaly/merge_requests/554

v0.76.0

- Add support for PreReceiveError in UserMergeBranch
  https://gitlab.com/gitlab-org/gitaly/merge_requests/573
- Add support for Refs field in DeleteRefs RPC
  https://gitlab.com/gitlab-org/gitaly/merge_requests/565
- Wait between ruby worker removal from pool and graceful shutdown
  https://gitlab.com/gitlab-org/gitaly/merge_requests/567
- Register the ServerService
  https://gitlab.com/gitlab-org/gitaly/merge_requests/572
- Vendor gitlab_git at f8dd398a21b19cb7d56
  https://gitlab.com/gitlab-org/gitaly/merge_requests/571
- Vendor gitlab_git at 4376be84ce18cde22febc50
  https://gitlab.com/gitlab-org/gitaly/merge_requests/570

v0.75.0

- Implement WikiGetFormattedData RPC
  https://gitlab.com/gitlab-org/gitaly/merge_requests/564
- Implement ServerVersion and ServerGitVersion
  https://gitlab.com/gitlab-org/gitaly/merge_requests/561
- Vendor Gitlab::Git @ f9b946c1c9756533fd95c8735803d7b54d6dd204
  https://gitlab.com/gitlab-org/gitaly/merge_requests/563
- ListBranchNamesContainingCommit server implementation
  https://gitlab.com/gitlab-org/gitaly/merge_requests/537
- ListTagNamesContainingCommit server implementation
  https://gitlab.com/gitlab-org/gitaly/merge_requests/537

v0.74.0

- Implement CreateRepositoryFromBundle RPC
  https://gitlab.com/gitlab-org/gitaly/merge_requests/557
- Use gitaly-proto v0.77.0
  https://gitlab.com/gitlab-org/gitaly/merge_requests/556
- Automatically remove tempdir when context is over
  https://gitlab.com/gitlab-org/gitaly/merge_requests/555
- Add automatic tempdir cleaner
  https://gitlab.com/gitlab-org/gitaly/merge_requests/540

v0.73.0

- Implement CreateBundle RPC
  https://gitlab.com/gitlab-org/gitaly/merge_requests/546

v0.72.0

- Implement RemoteService.UpdateRemoteMirror RPC
  https://gitlab.com/gitlab-org/gitaly/merge_requests/544
- Implement OperationService.UserCommitFiles RPC
  https://gitlab.com/gitlab-org/gitaly/merge_requests/516
- Use grpc-go 1.9.1
  https://gitlab.com/gitlab-org/gitaly/merge_requests/547

v0.71.0

- Implement GetLfsPointers RPC
  https://gitlab.com/gitlab-org/gitaly/merge_requests/543
- Add tempdir package
  https://gitlab.com/gitlab-org/gitaly/merge_requests/538
- Fix validation for Repositoryservice::WriteRef
  https://gitlab.com/gitlab-org/gitaly/merge_requests/542

v0.70.0

- Handle non-existent commits in ExtractCommitSignature
  https://gitlab.com/gitlab-org/gitaly/merge_requests/535
- Implement RepositoryService::WriteRef
  https://gitlab.com/gitlab-org/gitaly/merge_requests/526

v0.69.0

- Fix handling of paths ending with slashes in TreeEntry
  https://gitlab.com/gitlab-org/gitaly/merge_requests/532
- Implement CreateRepositoryFromURL RPC
  https://gitlab.com/gitlab-org/gitaly/merge_requests/529

v0.68.0

- Check repo existence before passing to gitaly-ruby
  https://gitlab.com/gitlab-org/gitaly/merge_requests/528
- Implement ExtractCommitSignature RPC
  https://gitlab.com/gitlab-org/gitaly/merge_requests/521
- Update Gitlab::Git vendoring to b10ea6e386a025759aca5e9ef0d23931e77d1012
  https://gitlab.com/gitlab-org/gitaly/merge_requests/525
- Use gitlay-proto 0.71.0
  https://gitlab.com/gitlab-org/gitaly/merge_requests/524
- Fix pagination bug in GetWikiPageVersions
  https://gitlab.com/gitlab-org/gitaly/merge_requests/524
- Use gitaly-proto 0.70.0
  https://gitlab.com/gitlab-org/gitaly/merge_requests/522

v0.67.0

- Implement UserRebase RPC
  https://gitlab.com/gitlab-org/gitaly/merge_requests/511
- Implement IsRebaseInProgress RPC
  https://gitlab.com/gitlab-org/gitaly/merge_requests/519
- Update to gitaly-proto v0.67.0
  https://gitlab.com/gitlab-org/gitaly/merge_requests/520
- Fix an error in merged all branches logic
  https://gitlab.com/gitlab-org/gitaly/merge_requests/517
- Allow RemoteService.AddRemote to receive several mirror_refmaps
  https://gitlab.com/gitlab-org/gitaly/merge_requests/513
- Update vendored gitlab_git to 33cea50976
  https://gitlab.com/gitlab-org/gitaly/merge_requests/518
- Update vendored gitlab_git to bce886b776a
  https://gitlab.com/gitlab-org/gitaly/merge_requests/515
- Update vendored gitlab_git to 6eeb69fc9a2
  https://gitlab.com/gitlab-org/gitaly/merge_requests/514
- Add support for MergedBranches in FindAllBranches RPC
  https://gitlab.com/gitlab-org/gitaly/merge_requests/510

v0.66.0

- Implement RemoteService.FetchInternalRemote RPC
  https://gitlab.com/gitlab-org/gitaly/merge_requests/508

v0.65.0

- Add support for MaxCount in CountCommits RPC
  https://gitlab.com/gitlab-org/gitaly/merge_requests/507
- Implement CreateFork RPC
  https://gitlab.com/gitlab-org/gitaly/merge_requests/497

v0.64.0

- Update vendored gitlab_git to b98c69470f52185117fcdb5e28096826b32363ca
  https://gitlab.com/gitlab-org/gitaly/merge_requests/506

v0.63.0

- Handle failed merge when branch gets updated
  https://gitlab.com/gitlab-org/gitaly/merge_requests/505

v0.62.0

- Implement ConflictsService.ResolveConflicts RPC
  https://gitlab.com/gitlab-org/gitaly/merge_requests/470
- Implement ConflictsService.ListConflictFiles RPC
  https://gitlab.com/gitlab-org/gitaly/merge_requests/470
- Implement RemoteService.RemoveRemote RPC
  https://gitlab.com/gitlab-org/gitaly/merge_requests/490
- Implement RemoteService.AddRemote RPC
  https://gitlab.com/gitlab-org/gitaly/merge_requests/490

v0.61.1

- gitaly-ruby shutdown improvements
  https://gitlab.com/gitlab-org/gitaly/merge_requests/500
- Use go 1.9
  https://gitlab.com/gitlab-org/gitaly/merge_requests/496

v0.61.0

- Add rdoc to gitaly-ruby's Gemfile
  https://gitlab.com/gitlab-org/gitaly/merge_requests/487
- Limit the number of concurrent process spawns
  https://gitlab.com/gitlab-org/gitaly/merge_requests/492
- Update vendored gitlab_git to 858edadf781c0cc54b15832239c19fca378518ad
  https://gitlab.com/gitlab-org/gitaly/merge_requests/493
- Eagerly close logrus writer pipes
  https://gitlab.com/gitlab-org/gitaly/merge_requests/489
- Panic if a command has no Done() channel
  https://gitlab.com/gitlab-org/gitaly/merge_requests/485
- Update vendored gitlab_git to 31fa9313991881258b4697cb507cfc8ab205b7dc
  https://gitlab.com/gitlab-org/gitaly/merge_requests/486

v0.60.0

- Implement FindMergeBase RPC
  https://gitlab.com/gitlab-org/gitaly/merge_requests/477
- Update vendored gitlab_git to 359b65beac43e009b715c2db048e06b6f96b0ee8
  https://gitlab.com/gitlab-org/gitaly/merge_requests/481

v0.59.0

- Restart gitaly-ruby when it uses too much memory
  https://gitlab.com/gitlab-org/gitaly/merge_requests/465

v0.58.0

- Implement RepostoryService::Fsck
  https://gitlab.com/gitlab-org/gitaly/merge_requests/475
- Increase default gitaly-ruby connection timeout to 40s
  https://gitlab.com/gitlab-org/gitaly/merge_requests/476
- Update vendored gitlab_git to f3a3bd50eafdcfcaeea21d6cfa0b8bbae7720fec
  https://gitlab.com/gitlab-org/gitaly/merge_requests/478

v0.57.0

- Implement UserRevert RPC
  https://gitlab.com/gitlab-org/gitaly/merge_requests/471
- Fix commit message encoding and support alternates in CatFile
  https://gitlab.com/gitlab-org/gitaly/merge_requests/469
- Raise an exception when Git::Env.all is called
  https://gitlab.com/gitlab-org/gitaly/merge_requests/474
- Update vendored gitlab_git to c594659fea15c6dd17b
  https://gitlab.com/gitlab-org/gitaly/merge_requests/473
- More logging in housekeeping
  https://gitlab.com/gitlab-org/gitaly/merge_requests/435

v0.56.0

- Implement UserCherryPick RPC
  https://gitlab.com/gitlab-org/gitaly/merge_requests/457
- Use grpc-go 1.8.0
  https://gitlab.com/gitlab-org/gitaly/merge_requests/466
- Fix a panic in ListFiles RPC when git process is killed abruptly
  https://gitlab.com/gitlab-org/gitaly/merge_requests/460
- Implement CommitService::FilterShasWithSignatures
  https://gitlab.com/gitlab-org/gitaly/merge_requests/461
- Implement CommitService::ListCommitsByOid
  https://gitlab.com/gitlab-org/gitaly/merge_requests/438

v0.55.0

- Include pprof debug access in the Prometheus listener
  https://gitlab.com/gitlab-org/gitaly/merge_requests/442
- Run gitaly-ruby in the same directory as gitaly
  https://gitlab.com/gitlab-org/gitaly/merge_requests/458

v0.54.0

- Implement RefService.DeleteRefs
  https://gitlab.com/gitlab-org/gitaly/merge_requests/453
- Use --deployment flag for bundler and force `bundle install` on `make assemble`
  https://gitlab.com/gitlab-org/gitaly/merge_requests/448
- Update License as requested in: gitlab-com/organization#146
- Implement RepositoryService::FetchSourceBranch
  https://gitlab.com/gitlab-org/gitaly/merge_requests/434

v0.53.0

- Update vendored gitlab_git to f7537ce03a29b
  https://gitlab.com/gitlab-org/gitaly/merge_requests/449
- Update vendored gitlab_git to 6f045671e665e42c7
  https://gitlab.com/gitlab-org/gitaly/merge_requests/446
- Implement WikiGetPageVersions RPC
  https://gitlab.com/gitlab-org/gitaly/merge_requests/430

v0.52.1

- Include pprof debug access in the Prometheus listener
  https://gitlab.com/gitlab-org/gitaly/merge_requests/442

v0.52.0

- Implement WikiUpdatePage RPC
  https://gitlab.com/gitlab-org/gitaly/merge_requests/422

v0.51.0

- Implement OperationService.UserFFMerge
  https://gitlab.com/gitlab-org/gitaly/merge_requests/426
- Implement WikiFindFile RPC
  https://gitlab.com/gitlab-org/gitaly/merge_requests/425
- Implement WikiDeletePage RPC
  https://gitlab.com/gitlab-org/gitaly/merge_requests/414
- Implement WikiFindPage RPC
  https://gitlab.com/gitlab-org/gitaly/merge_requests/419
- Update gitlab_git to b3ba3996e0bd329eaa574ff53c69673efaca6eef and set
  `GL_USERNAME` env variable for hook excecution
  https://gitlab.com/gitlab-org/gitaly/merge_requests/423
- Enable logging in client-streamed and bidi GRPC requests
  https://gitlab.com/gitlab-org/gitaly/merge_requests/429

v0.50.0

- Pass repo git alternate dirs to gitaly-ruby
  https://gitlab.com/gitlab-org/gitaly/merge_requests/421
- Remove old temporary files from repositories after GC
  https://gitlab.com/gitlab-org/gitaly/merge_requests/411

v0.49.0

- Use sentry fingerprinting to group exceptions
  https://gitlab.com/gitlab-org/gitaly/merge_requests/417
- Use gitlab_git c23c09366db610c1
  https://gitlab.com/gitlab-org/gitaly/merge_requests/415

v0.48.0

- Implement WikiWritePage RPC
  https://gitlab.com/gitlab-org/gitaly/merge_requests/410

v0.47.0

- Pass full BranchUpdate result on successful merge
  https://gitlab.com/gitlab-org/gitaly/merge_requests/406
- Deprecate implementation of RepositoryService.Exists
  https://gitlab.com/gitlab-org/gitaly/merge_requests/408
- Use gitaly-proto 0.42.0
  https://gitlab.com/gitlab-org/gitaly/merge_requests/407


v0.46.0

- Add a Rails logger to ruby-git
  https://gitlab.com/gitlab-org/gitaly/merge_requests/405
- Add `git version` to `gitaly_build_info` metrics
  https://gitlab.com/gitlab-org/gitaly/merge_requests/400
- Use relative paths for git object dir attributes
  https://gitlab.com/gitlab-org/gitaly/merge_requests/393

v0.45.1

- Implement OperationService::UserMergeBranch
  https://gitlab.com/gitlab-org/gitaly/merge_requests/394
- Add client feature logging and metrics
  https://gitlab.com/gitlab-org/gitaly/merge_requests/392
- Implement RepositoryService.HasLocalBranches RPC
  https://gitlab.com/gitlab-org/gitaly/merge_requests/397
- Fix Commit Subject parsing in rubyserver
  https://gitlab.com/gitlab-org/gitaly/merge_requests/388

v0.45.0

Skipped. We cut and pushed the wrong tag.

v0.44.0

- Update gitlab_git to 4a0f720a502ac02423
  https://gitlab.com/gitlab-org/gitaly/merge_requests/389
- Fix incorrect parsing of diff chunks starting with ++ or --
  https://gitlab.com/gitlab-org/gitaly/merge_requests/385
- Implement Raw{Diff,Patch} RPCs
  https://gitlab.com/gitlab-org/gitaly/merge_requests/381

v0.43.0

- Pass details of Gitaly-Ruby's Ruby exceptions back to
  callers in the request trailers
  https://gitlab.com/gitlab-org/gitaly/merge_requests/358
- Allow individual endpoints to be rate-limited per-repository
  https://gitlab.com/gitlab-org/gitaly/merge_requests/376
- Implement OperationService.UserDeleteBranch RPC
  https://gitlab.com/gitlab-org/gitaly/merge_requests/377
- Fix path bug in CommitService::FindCommits
  https://gitlab.com/gitlab-org/gitaly/merge_requests/364
- Fail harder during startup, fix version string
  https://gitlab.com/gitlab-org/gitaly/merge_requests/379
- Implement RepositoryService.GetArchive RPC
  https://gitlab.com/gitlab-org/gitaly/merge_requests/370
- Add `gitaly-ssh` command
  https://gitlab.com/gitlab-org/gitaly/merge_requests/368

v0.42.0

- Implement UserCreateTag RPC
  https://gitlab.com/gitlab-org/gitaly/merge_requests/374
- Return pre-receive errors in UserDeleteTag response
  https://gitlab.com/gitlab-org/gitaly/merge_requests/378
- Check if we don't overwrite a namespace moved to gitaly
  https://gitlab.com/gitlab-org/gitaly/merge_requests/375

v0.41.0

- Wait for monitor goroutine to return during supervisor shutdown
  https://gitlab.com/gitlab-org/gitaly/merge_requests/341
- Use grpc 1.6.0 and update all the things
  https://gitlab.com/gitlab-org/gitaly/merge_requests/354
- Update vendored gitlab_git to 4c6c105909ea610eac7
  https://gitlab.com/gitlab-org/gitaly/merge_requests/360
- Implement UserDeleteTag RPC
  https://gitlab.com/gitlab-org/gitaly/merge_requests/366
- Implement RepositoryService::CreateRepository
  https://gitlab.com/gitlab-org/gitaly/merge_requests/361
- Fix path bug for gitlab-shell. gitlab-shell path is now required
  https://gitlab.com/gitlab-org/gitaly/merge_requests/365
- Remove support for legacy services not ending in 'Service'
  https://gitlab.com/gitlab-org/gitaly/merge_requests/363
- Implement RepositoryService.UserCreateBranch
  https://gitlab.com/gitlab-org/gitaly/merge_requests/344
- Make gitaly-ruby config mandatory
  https://gitlab.com/gitlab-org/gitaly/merge_requests/373

v0.40.0
- Use context cancellation instead of command.Close
  https://gitlab.com/gitlab-org/gitaly/merge_requests/332
- Fix LastCommitForPath handling of tree root
  https://gitlab.com/gitlab-org/gitaly/merge_requests/350
- Don't use 'bundle show' to find Linguist
  https://gitlab.com/gitlab-org/gitaly/merge_requests/339
- Fix diff parsing when the last 10 bytes of a stream contain newlines
  https://gitlab.com/gitlab-org/gitaly/merge_requests/348
- Consume diff binary notice as a patch
  https://gitlab.com/gitlab-org/gitaly/merge_requests/349
- Handle git dates larger than golang's and protobuf's limits
  https://gitlab.com/gitlab-org/gitaly/merge_requests/353

v0.39.0
- Reimplement FindAllTags RPC in Ruby
  https://gitlab.com/gitlab-org/gitaly/merge_requests/334
- Re-use gitaly-ruby client connection
  https://gitlab.com/gitlab-org/gitaly/merge_requests/330
- Fix encoding-bug in GitalyServer#gitaly_commit_from_rugged
  https://gitlab.com/gitlab-org/gitaly/merge_requests/337

v0.38.0

- Update vendor/gitlab_git to b58c4f436abaf646703bdd80f266fa4c0bab2dd2
  https://gitlab.com/gitlab-org/gitaly/merge_requests/324
- Add missing cmd.Close in log.GetCommit
  https://gitlab.com/gitlab-org/gitaly/merge_requests/326
- Populate `flat_path` field of `TreeEntry`s
  https://gitlab.com/gitlab-org/gitaly/merge_requests/328

v0.37.0

- Implement FindBranch RPC
  https://gitlab.com/gitlab-org/gitaly/merge_requests/315

v0.36.0

- Terminate commands when their context cancels
  https://gitlab.com/gitlab-org/gitaly/merge_requests/318
- Implement {Create,Delete}Branch RPCs
  https://gitlab.com/gitlab-org/gitaly/merge_requests/311
- Use git-linguist to implement CommitLanguages
  https://gitlab.com/gitlab-org/gitaly/merge_requests/316

v0.35.0

- Implement CommitService.CommitStats
  https://gitlab.com/gitlab-org/gitaly/merge_requests/312
- Use bufio.Reader instead of bufio.Scanner for lines.Send
  https://gitlab.com/gitlab-org/gitaly/merge_requests/303
- Restore support for custom environment variables
  https://gitlab.com/gitlab-org/gitaly/merge_requests/319

v0.34.0

- Export environment variables for git debugging
  https://gitlab.com/gitlab-org/gitaly/merge_requests/306
- Fix bugs in RepositoryService.FetchRemote
  https://gitlab.com/gitlab-org/gitaly/merge_requests/300
- Respawn gitaly-ruby when it crashes
  https://gitlab.com/gitlab-org/gitaly/merge_requests/293
- Use a fixed order when auto-loading Ruby files
  https://gitlab.com/gitlab-org/gitaly/merge_requests/302
- Add signal handler for ruby socket cleanup on shutdown
  https://gitlab.com/gitlab-org/gitaly/merge_requests/304
- Use grpc 1.4.5 in gitaly-ruby
  https://gitlab.com/gitlab-org/gitaly/merge_requests/308
- Monitor gitaly-ruby RSS via Prometheus
  https://gitlab.com/gitlab-org/gitaly/merge_requests/310

v0.33.0

- Implement DiffService.CommitPatch RPC
  https://gitlab.com/gitlab-org/gitaly/merge_requests/279
- Use 'bundle config' for gitaly-ruby in source production installations
  https://gitlab.com/gitlab-org/gitaly/merge_requests/298

v0.32.0

- RefService::RefExists endpoint
  https://gitlab.com/gitlab-org/gitaly/merge_requests/275

v0.31.0

- Implement CommitService.FindCommits
  https://gitlab.com/gitlab-org/gitaly/merge_requests/266
- Log spawned process metrics
  https://gitlab.com/gitlab-org/gitaly/merge_requests/284
- Implement RepositoryService.ApplyGitattributes RPC
  https://gitlab.com/gitlab-org/gitaly/merge_requests/278
- Implement RepositoryService.FetchRemote RPC
  https://gitlab.com/gitlab-org/gitaly/merge_requests/276

v0.30.0

- Add a middleware for handling Git object dir attributes
  https://gitlab.com/gitlab-org/gitaly/merge_requests/273

v0.29.0

- Use BUNDLE_PATH instead of --path for gitaly-ruby
  https://gitlab.com/gitlab-org/gitaly/merge_requests/271
- Add GitLab-Shell Path to config
  https://gitlab.com/gitlab-org/gitaly/merge_requests/267
- Don't count on PID 1 to be the reaper
  https://gitlab.com/gitlab-org/gitaly/merge_requests/270
- Log top level project group for easier analysis
  https://gitlab.com/gitlab-org/gitaly/merge_requests/272

v0.28.0

- Increase gitaly-ruby connection timeout to 20s
  https://gitlab.com/gitlab-org/gitaly/merge_requests/265
- Implement RepositorySize RPC
  https://gitlab.com/gitlab-org/gitaly/merge_requests/262
- Implement CommitsByMessage RPC
  https://gitlab.com/gitlab-org/gitaly/merge_requests/263

v0.27.0

- Support `git -c` options in SSH upload-pack
  https://gitlab.com/gitlab-org/gitaly/merge_requests/242
- Add storage dir existence check to repo lookup
  https://gitlab.com/gitlab-org/gitaly/merge_requests/259
- Implement RawBlame RPC
  https://gitlab.com/gitlab-org/gitaly/merge_requests/257
- Implement LastCommitForPath RPC
  https://gitlab.com/gitlab-org/gitaly/merge_requests/260
- Deprecate Exists RPC in favor of RepositoryExists
  https://gitlab.com/gitlab-org/gitaly/merge_requests/260
- Install gems into vendor/bundle
  https://gitlab.com/gitlab-org/gitaly/merge_requests/264

v0.26.0

- Implement CommitService.CommitLanguages, add gitaly-ruby
  https://gitlab.com/gitlab-org/gitaly/merge_requests/210
- Extend CountCommits RPC to support before/after/path arguments
  https://gitlab.com/gitlab-org/gitaly/merge_requests/252
- Fix a bug in FindAllTags parsing lightweight tags
  https://gitlab.com/gitlab-org/gitaly/merge_requests/256

v0.25.0

- Implement FindAllTags RPC
  https://gitlab.com/gitlab-org/gitaly/merge_requests/246

v0.24.1

- Return an empty array on field `ParentIds` of `GitCommit`s if it has none
  https://gitlab.com/gitlab-org/gitaly/merge_requests/237

v0.24.0

- Consume stdout during repack/gc
  https://gitlab.com/gitlab-org/gitaly/merge_requests/249
- Implement RefService.FindAllBranches RPC
  https://gitlab.com/gitlab-org/gitaly/merge_requests/239

v0.23.0

- Version without Build Time
  https://gitlab.com/gitlab-org/gitaly/merge_requests/231
- Implement CommitService.ListFiles
  https://gitlab.com/gitlab-org/gitaly/merge_requests/205
- Change the build process from copying to using symlinks
  https://gitlab.com/gitlab-org/gitaly/merge_requests/230
- Implement CommitService.FindCommit
  https://gitlab.com/gitlab-org/gitaly/merge_requests/217
- Register RepositoryService
  https://gitlab.com/gitlab-org/gitaly/merge_requests/233
- Correctly handle a non-tree path on CommitService.TreeEntries
  https://gitlab.com/gitlab-org/gitaly/merge_requests/234

v0.22.0

- Various build file improvements
  https://gitlab.com/gitlab-org/gitaly/merge_requests/229
- Implement FindAllCommits RPC
  https://gitlab.com/gitlab-org/gitaly/merge_requests/226
- Send full repository path instead of filename on field `path` of TreeEntry
  https://gitlab.com/gitlab-org/gitaly/merge_requests/232

v0.21.2

- Config: do not start Gitaly without at least one storage
  https://gitlab.com/gitlab-org/gitaly/merge_requests/227
- Implement CommitService.GarbageCollect/Repack{Incremental,Full}
  https://gitlab.com/gitlab-org/gitaly/merge_requests/218

v0.21.1

- Make sure stdout.Read has enough bytes buffered to read from
  https://gitlab.com/gitlab-org/gitaly/merge_requests/224

v0.21.0

- Send an empty response for TreeEntry instead of nil
  https://gitlab.com/gitlab-org/gitaly/merge_requests/223

v0.20.0

- Implement commit diff limiting logic
  https://gitlab.com/gitlab-org/gitaly/merge_requests/211
- Increase message size to 5 KB for Diff service
  https://gitlab.com/gitlab-org/gitaly/merge_requests/221

v0.19.0

- Send parent ids and raw body on CommitService.CommitsBetween
  https://gitlab.com/gitlab-org/gitaly/merge_requests/216
- Streamio chunk size optimizations
  https://gitlab.com/gitlab-org/gitaly/merge_requests/206
- Implement CommitService.GetTreeEntries
  https://gitlab.com/gitlab-org/gitaly/merge_requests/208

v0.18.0

- Add config to specify a git binary path
  https://gitlab.com/gitlab-org/gitaly/merge_requests/177
- CommitService.CommitsBetween fixes: Invert commits order, populates commit
  message bodies, reject suspicious revisions
  https://gitlab.com/gitlab-org/gitaly/merge_requests/204

v0.17.0

- Rename auth 'unenforced' to 'transitioning'
  https://gitlab.com/gitlab-org/gitaly/merge_requests/209
- Also check for "refs" folder for repo existence
  https://gitlab.com/gitlab-org/gitaly/merge_requests/207

v0.16.0

- Implement BlobService.GetBlob
  https://gitlab.com/gitlab-org/gitaly/merge_requests/202

v0.15.0

- Ensure that sub-processes inherit TZ environment variable
  https://gitlab.com/gitlab-org/gitaly/merge_requests/201
- Implement CommitService::CommitsBetween
  https://gitlab.com/gitlab-org/gitaly/merge_requests/197
- Implement CountCommits RPC
  https://gitlab.com/gitlab-org/gitaly/merge_requests/203

v0.14.0

- Added integration test for SSH, and a client package
  https://gitlab.com/gitlab-org/gitaly/merge_requests/178/
- Override gRPC code to Canceled/DeadlineExceeded on requests with
  canceled contexts
  https://gitlab.com/gitlab-org/gitaly/merge_requests/199
- Add RepositoryExists Implementation
  https://gitlab.com/gitlab-org/gitaly/merge_requests/200

v0.13.0

- Added usage and version flags to the command line interface
  https://gitlab.com/gitlab-org/gitaly/merge_requests/193
- Optional token authentication
  https://gitlab.com/gitlab-org/gitaly/merge_requests/191

v0.12.0

- Stop using deprecated field `path` in Repository messages
  https://gitlab.com/gitlab-org/gitaly/merge_requests/179
- Implement TreeEntry RPC
  https://gitlab.com/gitlab-org/gitaly/merge_requests/187

v0.11.2

Skipping 0.11.1 intentionally, we messed up the tag.

- Add context to structured logging messages
  https://gitlab.com/gitlab-org/gitaly/merge_requests/184
- Fix incorrect dependency in Makefile
  https://gitlab.com/gitlab-org/gitaly/merge_requests/189

v0.11.0

- FindDefaultBranchName: decorate error
  https://gitlab.com/gitlab-org/gitaly/merge_requests/148
- Hide chatty logs behind GITALY_DEBUG=1. Log access times.
  https://gitlab.com/gitlab-org/gitaly/merge_requests/149
- Count accepted gRPC connections
  https://gitlab.com/gitlab-org/gitaly/merge_requests/151
- Disallow directory traversal in repository paths for security
  https://gitlab.com/gitlab-org/gitaly/merge_requests/152
- FindDefaultBranchName: Handle repos with non-existing HEAD
  https://gitlab.com/gitlab-org/gitaly/merge_requests/164
- Add support for structured logging via logrus
  https://gitlab.com/gitlab-org/gitaly/merge_requests/163
- Add support for exposing the Gitaly build information via Prometheus
  https://gitlab.com/gitlab-org/gitaly/merge_requests/168
- Set GL_PROTOCOL during SmartHTTP.PostReceivePack
  https://gitlab.com/gitlab-org/gitaly/merge_requests/169
- Handle server side errors from shallow clone
  https://gitlab.com/gitlab-org/gitaly/merge_requests/173
- Ensure that grpc server log messages are sent to logrus
  https://gitlab.com/gitlab-org/gitaly/merge_requests/174
- Add support for GRPC Latency Histograms in Prometheus
  https://gitlab.com/gitlab-org/gitaly/merge_requests/172
- Add support for Sentry exception reporting
  https://gitlab.com/gitlab-org/gitaly/merge_requests/171
- CommitDiff: Send chunks of patches over messages
  https://gitlab.com/gitlab-org/gitaly/merge_requests/170
- Upgrade gRPC and its dependencies
  https://gitlab.com/gitlab-org/gitaly/merge_requests/180

v0.10.0

- CommitDiff: Parse a typechange diff correctly
  https://gitlab.com/gitlab-org/gitaly/merge_requests/136
- CommitDiff: Implement CommitDelta RPC
  https://gitlab.com/gitlab-org/gitaly/merge_requests/139
- PostReceivePack: Set GL_REPOSITORY env variable when provided in request
  https://gitlab.com/gitlab-org/gitaly/merge_requests/137
- Add SSHUpload/ReceivePack Implementation
  https://gitlab.com/gitlab-org/gitaly/merge_requests/132

v0.9.0

- Add support ignoring whitespace diffs in CommitDiff
  https://gitlab.com/gitlab-org/gitaly/merge_requests/126
- Add support for path filtering in CommitDiff
  https://gitlab.com/gitlab-org/gitaly/merge_requests/126

v0.8.0

- Don't error on invalid ref in CommitIsAncestor
  https://gitlab.com/gitlab-org/gitaly/merge_requests/129
- Don't error on invalid commit in FindRefName
  https://gitlab.com/gitlab-org/gitaly/merge_requests/122
- Return 'Not Found' gRPC code when repository is not found
  https://gitlab.com/gitlab-org/gitaly/merge_requests/120

v0.7.0

- Use storage configuration data from config.toml, if possible, when
  resolving repository paths.
  https://gitlab.com/gitlab-org/gitaly/merge_requests/119
- Add CHANGELOG.md<|MERGE_RESOLUTION|>--- conflicted
+++ resolved
@@ -1,16 +1,14 @@
 # Gitaly changelog
 
-<<<<<<< HEAD
 UNRELEASED
 
 - Vendor gitlab_git at 9483cbab26ad239
   https://gitlab.com/gitlab-org/gitaly/merge_requests/588
-=======
+
 v0.80.0
 
 - Lock protobuf to 3.5.1
   https://gitlab.com/gitlab-org/gitaly/merge_requests/589
->>>>>>> 11629c43
 
 v0.79.0
 
