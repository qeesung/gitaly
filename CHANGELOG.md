# Gitaly changelog

<<<<<<< HEAD
UNRELEASED

- Fix a panic in ListFiles RPC when git process is killed abruptly
  https://gitlab.com/gitlab-org/gitaly/merge_requests/460

v0.55.0

- Include pprof debug access in the Prometheus listener
  https://gitlab.com/gitlab-org/gitaly/merge_requests/442
- Run gitaly-ruby in the same directory as gitaly
  https://gitlab.com/gitlab-org/gitaly/merge_requests/458

v0.54.0

- Implement RefService.DeleteRefs
  https://gitlab.com/gitlab-org/gitaly/merge_requests/453
- Use --deployment flag for bundler and force `bundle install` on `make assemble`
  https://gitlab.com/gitlab-org/gitaly/merge_requests/448
- Update License as requested in: gitlab-com/organization#146
- Implement RepositoryService::FetchSourceBranch
  https://gitlab.com/gitlab-org/gitaly/merge_requests/434

v0.53.0

- Update vendored gitlab_git to f7537ce03a29b
  https://gitlab.com/gitlab-org/gitaly/merge_requests/449
- Update vendored gitlab_git to 6f045671e665e42c7
  https://gitlab.com/gitlab-org/gitaly/merge_requests/446
- Implement WikiGetPageVersions RPC
  https://gitlab.com/gitlab-org/gitaly/merge_requests/430
=======
v0.52.1

- Include pprof debug access in the Prometheus listener
  https://gitlab.com/gitlab-org/gitaly/merge_requests/442
>>>>>>> 217f449a

v0.52.0

- Implement WikiUpdatePage RPC
  https://gitlab.com/gitlab-org/gitaly/merge_requests/422

v0.51.0

- Implement OperationService.UserFFMerge
  https://gitlab.com/gitlab-org/gitaly/merge_requests/426
- Implement WikiFindFile RPC
  https://gitlab.com/gitlab-org/gitaly/merge_requests/425
- Implement WikiDeletePage RPC
  https://gitlab.com/gitlab-org/gitaly/merge_requests/414
- Implement WikiFindPage RPC
  https://gitlab.com/gitlab-org/gitaly/merge_requests/419
- Update gitlab_git to b3ba3996e0bd329eaa574ff53c69673efaca6eef and set
  `GL_USERNAME` env variable for hook excecution
  https://gitlab.com/gitlab-org/gitaly/merge_requests/423
- Enable logging in client-streamed and bidi GRPC requests
  https://gitlab.com/gitlab-org/gitaly/merge_requests/429

v0.50.0

- Pass repo git alternate dirs to gitaly-ruby
  https://gitlab.com/gitlab-org/gitaly/merge_requests/421
- Remove old temporary files from repositories after GC
  https://gitlab.com/gitlab-org/gitaly/merge_requests/411

v0.49.0

- Use sentry fingerprinting to group exceptions
  https://gitlab.com/gitlab-org/gitaly/merge_requests/417
- Use gitlab_git c23c09366db610c1
  https://gitlab.com/gitlab-org/gitaly/merge_requests/415

v0.48.0

- Implement WikiWritePage RPC
  https://gitlab.com/gitlab-org/gitaly/merge_requests/410

v0.47.0

- Pass full BranchUpdate result on successful merge
  https://gitlab.com/gitlab-org/gitaly/merge_requests/406
- Deprecate implementation of RepositoryService.Exists
  https://gitlab.com/gitlab-org/gitaly/merge_requests/408
- Use gitaly-proto 0.42.0
  https://gitlab.com/gitlab-org/gitaly/merge_requests/407


v0.46.0

- Add a Rails logger to ruby-git
  https://gitlab.com/gitlab-org/gitaly/merge_requests/405
- Add `git version` to `gitaly_build_info` metrics
  https://gitlab.com/gitlab-org/gitaly/merge_requests/400
- Use relative paths for git object dir attributes
  https://gitlab.com/gitlab-org/gitaly/merge_requests/393

v0.45.1

- Implement OperationService::UserMergeBranch
  https://gitlab.com/gitlab-org/gitaly/merge_requests/394
- Add client feature logging and metrics
  https://gitlab.com/gitlab-org/gitaly/merge_requests/392
- Implement RepositoryService.HasLocalBranches RPC
  https://gitlab.com/gitlab-org/gitaly/merge_requests/397
- Fix Commit Subject parsing in rubyserver
  https://gitlab.com/gitlab-org/gitaly/merge_requests/388

v0.45.0

Skipped. We cut and pushed the wrong tag.

v0.44.0

- Update gitlab_git to 4a0f720a502ac02423
  https://gitlab.com/gitlab-org/gitaly/merge_requests/389
- Fix incorrect parsing of diff chunks starting with ++ or --
  https://gitlab.com/gitlab-org/gitaly/merge_requests/385
- Implement Raw{Diff,Patch} RPCs
  https://gitlab.com/gitlab-org/gitaly/merge_requests/381

v0.43.0

- Pass details of Gitaly-Ruby's Ruby exceptions back to
  callers in the request trailers
  https://gitlab.com/gitlab-org/gitaly/merge_requests/358
- Allow individual endpoints to be rate-limited per-repository
  https://gitlab.com/gitlab-org/gitaly/merge_requests/376
- Implement OperationService.UserDeleteBranch RPC
  https://gitlab.com/gitlab-org/gitaly/merge_requests/377
- Fix path bug in CommitService::FindCommits
  https://gitlab.com/gitlab-org/gitaly/merge_requests/364
- Fail harder during startup, fix version string
  https://gitlab.com/gitlab-org/gitaly/merge_requests/379
- Implement RepositoryService.GetArchive RPC
  https://gitlab.com/gitlab-org/gitaly/merge_requests/370
- Add `gitaly-ssh` command
  https://gitlab.com/gitlab-org/gitaly/merge_requests/368

v0.42.0

- Implement UserCreateTag RPC
  https://gitlab.com/gitlab-org/gitaly/merge_requests/374
- Return pre-receive errors in UserDeleteTag response
  https://gitlab.com/gitlab-org/gitaly/merge_requests/378
- Check if we don't overwrite a namespace moved to gitaly
  https://gitlab.com/gitlab-org/gitaly/merge_requests/375

v0.41.0

- Wait for monitor goroutine to return during supervisor shutdown
  https://gitlab.com/gitlab-org/gitaly/merge_requests/341
- Use grpc 1.6.0 and update all the things
  https://gitlab.com/gitlab-org/gitaly/merge_requests/354
- Update vendored gitlab_git to 4c6c105909ea610eac7
  https://gitlab.com/gitlab-org/gitaly/merge_requests/360
- Implement UserDeleteTag RPC
  https://gitlab.com/gitlab-org/gitaly/merge_requests/366
- Implement RepositoryService::CreateRepository
  https://gitlab.com/gitlab-org/gitaly/merge_requests/361
- Fix path bug for gitlab-shell. gitlab-shell path is now required
  https://gitlab.com/gitlab-org/gitaly/merge_requests/365
- Remove support for legacy services not ending in 'Service'
  https://gitlab.com/gitlab-org/gitaly/merge_requests/363
- Implement RepositoryService.UserCreateBranch
  https://gitlab.com/gitlab-org/gitaly/merge_requests/344
- Make gitaly-ruby config mandatory
  https://gitlab.com/gitlab-org/gitaly/merge_requests/373

v0.40.0
- Use context cancellation instead of command.Close
  https://gitlab.com/gitlab-org/gitaly/merge_requests/332
- Fix LastCommitForPath handling of tree root
  https://gitlab.com/gitlab-org/gitaly/merge_requests/350
- Don't use 'bundle show' to find Linguist
  https://gitlab.com/gitlab-org/gitaly/merge_requests/339
- Fix diff parsing when the last 10 bytes of a stream contain newlines
  https://gitlab.com/gitlab-org/gitaly/merge_requests/348
- Consume diff binary notice as a patch
  https://gitlab.com/gitlab-org/gitaly/merge_requests/349
- Handle git dates larger than golang's and protobuf's limits
  https://gitlab.com/gitlab-org/gitaly/merge_requests/353

v0.39.0
- Reimplement FindAllTags RPC in Ruby
  https://gitlab.com/gitlab-org/gitaly/merge_requests/334
- Re-use gitaly-ruby client connection
  https://gitlab.com/gitlab-org/gitaly/merge_requests/330
- Fix encoding-bug in GitalyServer#gitaly_commit_from_rugged
  https://gitlab.com/gitlab-org/gitaly/merge_requests/337

v0.38.0

- Update vendor/gitlab_git to b58c4f436abaf646703bdd80f266fa4c0bab2dd2
  https://gitlab.com/gitlab-org/gitaly/merge_requests/324
- Add missing cmd.Close in log.GetCommit
  https://gitlab.com/gitlab-org/gitaly/merge_requests/326
- Populate `flat_path` field of `TreeEntry`s
  https://gitlab.com/gitlab-org/gitaly/merge_requests/328

v0.37.0

- Implement FindBranch RPC
  https://gitlab.com/gitlab-org/gitaly/merge_requests/315

v0.36.0

- Terminate commands when their context cancels
  https://gitlab.com/gitlab-org/gitaly/merge_requests/318
- Implement {Create,Delete}Branch RPCs
  https://gitlab.com/gitlab-org/gitaly/merge_requests/311
- Use git-linguist to implement CommitLanguages
  https://gitlab.com/gitlab-org/gitaly/merge_requests/316

v0.35.0

- Implement CommitService.CommitStats
  https://gitlab.com/gitlab-org/gitaly/merge_requests/312
- Use bufio.Reader instead of bufio.Scanner for lines.Send
  https://gitlab.com/gitlab-org/gitaly/merge_requests/303
- Restore support for custom environment variables
  https://gitlab.com/gitlab-org/gitaly/merge_requests/319

v0.34.0

- Export environment variables for git debugging
  https://gitlab.com/gitlab-org/gitaly/merge_requests/306
- Fix bugs in RepositoryService.FetchRemote
  https://gitlab.com/gitlab-org/gitaly/merge_requests/300
- Respawn gitaly-ruby when it crashes
  https://gitlab.com/gitlab-org/gitaly/merge_requests/293
- Use a fixed order when auto-loading Ruby files
  https://gitlab.com/gitlab-org/gitaly/merge_requests/302
- Add signal handler for ruby socket cleanup on shutdown
  https://gitlab.com/gitlab-org/gitaly/merge_requests/304
- Use grpc 1.4.5 in gitaly-ruby
  https://gitlab.com/gitlab-org/gitaly/merge_requests/308
- Monitor gitaly-ruby RSS via Prometheus
  https://gitlab.com/gitlab-org/gitaly/merge_requests/310

v0.33.0

- Implement DiffService.CommitPatch RPC
  https://gitlab.com/gitlab-org/gitaly/merge_requests/279
- Use 'bundle config' for gitaly-ruby in source production installations
  https://gitlab.com/gitlab-org/gitaly/merge_requests/298

v0.32.0

- RefService::RefExists endpoint
  https://gitlab.com/gitlab-org/gitaly/merge_requests/275

v0.31.0

- Implement CommitService.FindCommits
  https://gitlab.com/gitlab-org/gitaly/merge_requests/266
- Log spawned process metrics
  https://gitlab.com/gitlab-org/gitaly/merge_requests/284
- Implement RepositoryService.ApplyGitattributes RPC
  https://gitlab.com/gitlab-org/gitaly/merge_requests/278
- Implement RepositoryService.FetchRemote RPC
  https://gitlab.com/gitlab-org/gitaly/merge_requests/276

v0.30.0

- Add a middleware for handling Git object dir attributes
  https://gitlab.com/gitlab-org/gitaly/merge_requests/273

v0.29.0

- Use BUNDLE_PATH instead of --path for gitaly-ruby
  https://gitlab.com/gitlab-org/gitaly/merge_requests/271
- Add GitLab-Shell Path to config
  https://gitlab.com/gitlab-org/gitaly/merge_requests/267
- Don't count on PID 1 to be the reaper
  https://gitlab.com/gitlab-org/gitaly/merge_requests/270
- Log top level project group for easier analysis
  https://gitlab.com/gitlab-org/gitaly/merge_requests/272

v0.28.0

- Increase gitaly-ruby connection timeout to 20s
  https://gitlab.com/gitlab-org/gitaly/merge_requests/265
- Implement RepositorySize RPC
  https://gitlab.com/gitlab-org/gitaly/merge_requests/262
- Implement CommitsByMessage RPC
  https://gitlab.com/gitlab-org/gitaly/merge_requests/263

v0.27.0

- Support `git -c` options in SSH upload-pack
  https://gitlab.com/gitlab-org/gitaly/merge_requests/242
- Add storage dir existence check to repo lookup
  https://gitlab.com/gitlab-org/gitaly/merge_requests/259
- Implement RawBlame RPC
  https://gitlab.com/gitlab-org/gitaly/merge_requests/257
- Implement LastCommitForPath RPC
  https://gitlab.com/gitlab-org/gitaly/merge_requests/260
- Deprecate Exists RPC in favor of RepositoryExists
  https://gitlab.com/gitlab-org/gitaly/merge_requests/260
- Install gems into vendor/bundle
  https://gitlab.com/gitlab-org/gitaly/merge_requests/264

v0.26.0

- Implement CommitService.CommitLanguages, add gitaly-ruby
  https://gitlab.com/gitlab-org/gitaly/merge_requests/210
- Extend CountCommits RPC to support before/after/path arguments
  https://gitlab.com/gitlab-org/gitaly/merge_requests/252
- Fix a bug in FindAllTags parsing lightweight tags
  https://gitlab.com/gitlab-org/gitaly/merge_requests/256

v0.25.0

- Implement FindAllTags RPC
  https://gitlab.com/gitlab-org/gitaly/merge_requests/246

v0.24.1

- Return an empty array on field `ParentIds` of `GitCommit`s if it has none
  https://gitlab.com/gitlab-org/gitaly/merge_requests/237

v0.24.0

- Consume stdout during repack/gc
  https://gitlab.com/gitlab-org/gitaly/merge_requests/249
- Implement RefService.FindAllBranches RPC
  https://gitlab.com/gitlab-org/gitaly/merge_requests/239

v0.23.0

- Version without Build Time
  https://gitlab.com/gitlab-org/gitaly/merge_requests/231
- Implement CommitService.ListFiles
  https://gitlab.com/gitlab-org/gitaly/merge_requests/205
- Change the build process from copying to using symlinks
  https://gitlab.com/gitlab-org/gitaly/merge_requests/230
- Implement CommitService.FindCommit
  https://gitlab.com/gitlab-org/gitaly/merge_requests/217
- Register RepositoryService
  https://gitlab.com/gitlab-org/gitaly/merge_requests/233
- Correctly handle a non-tree path on CommitService.TreeEntries
  https://gitlab.com/gitlab-org/gitaly/merge_requests/234

v0.22.0

- Various build file improvements
  https://gitlab.com/gitlab-org/gitaly/merge_requests/229
- Implement FindAllCommits RPC
  https://gitlab.com/gitlab-org/gitaly/merge_requests/226
- Send full repository path instead of filename on field `path` of TreeEntry
  https://gitlab.com/gitlab-org/gitaly/merge_requests/232

v0.21.2

- Config: do not start Gitaly without at least one storage
  https://gitlab.com/gitlab-org/gitaly/merge_requests/227
- Implement CommitService.GarbageCollect/Repack{Incremental,Full}
  https://gitlab.com/gitlab-org/gitaly/merge_requests/218

v0.21.1

- Make sure stdout.Read has enough bytes buffered to read from
  https://gitlab.com/gitlab-org/gitaly/merge_requests/224

v0.21.0

- Send an empty response for TreeEntry instead of nil
  https://gitlab.com/gitlab-org/gitaly/merge_requests/223

v0.20.0

- Implement commit diff limiting logic
  https://gitlab.com/gitlab-org/gitaly/merge_requests/211
- Increase message size to 5 KB for Diff service
  https://gitlab.com/gitlab-org/gitaly/merge_requests/221

v0.19.0

- Send parent ids and raw body on CommitService.CommitsBetween
  https://gitlab.com/gitlab-org/gitaly/merge_requests/216
- Streamio chunk size optimizations
  https://gitlab.com/gitlab-org/gitaly/merge_requests/206
- Implement CommitService.GetTreeEntries
  https://gitlab.com/gitlab-org/gitaly/merge_requests/208

v0.18.0

- Add config to specify a git binary path
  https://gitlab.com/gitlab-org/gitaly/merge_requests/177
- CommitService.CommitsBetween fixes: Invert commits order, populates commit
  message bodies, reject suspicious revisions
  https://gitlab.com/gitlab-org/gitaly/merge_requests/204

v0.17.0

- Rename auth 'unenforced' to 'transitioning'
  https://gitlab.com/gitlab-org/gitaly/merge_requests/209
- Also check for "refs" folder for repo existence
  https://gitlab.com/gitlab-org/gitaly/merge_requests/207

v0.16.0

- Implement BlobService.GetBlob
  https://gitlab.com/gitlab-org/gitaly/merge_requests/202

v0.15.0

- Ensure that sub-processes inherit TZ environment variable
  https://gitlab.com/gitlab-org/gitaly/merge_requests/201
- Implement CommitService::CommitsBetween
  https://gitlab.com/gitlab-org/gitaly/merge_requests/197
- Implement CountCommits RPC
  https://gitlab.com/gitlab-org/gitaly/merge_requests/203

v0.14.0

- Added integration test for SSH, and a client package
  https://gitlab.com/gitlab-org/gitaly/merge_requests/178/
- Override gRPC code to Canceled/DeadlineExceeded on requests with
  canceled contexts
  https://gitlab.com/gitlab-org/gitaly/merge_requests/199
- Add RepositoryExists Implementation
  https://gitlab.com/gitlab-org/gitaly/merge_requests/200

v0.13.0

- Added usage and version flags to the command line interface
  https://gitlab.com/gitlab-org/gitaly/merge_requests/193
- Optional token authentication
  https://gitlab.com/gitlab-org/gitaly/merge_requests/191

v0.12.0

- Stop using deprecated field `path` in Repository messages
  https://gitlab.com/gitlab-org/gitaly/merge_requests/179
- Implement TreeEntry RPC
  https://gitlab.com/gitlab-org/gitaly/merge_requests/187

v0.11.2

Skipping 0.11.1 intentionally, we messed up the tag.

- Add context to structured logging messages
  https://gitlab.com/gitlab-org/gitaly/merge_requests/184
- Fix incorrect dependency in Makefile
  https://gitlab.com/gitlab-org/gitaly/merge_requests/189

v0.11.0

- FindDefaultBranchName: decorate error
  https://gitlab.com/gitlab-org/gitaly/merge_requests/148
- Hide chatty logs behind GITALY_DEBUG=1. Log access times.
  https://gitlab.com/gitlab-org/gitaly/merge_requests/149
- Count accepted gRPC connections
  https://gitlab.com/gitlab-org/gitaly/merge_requests/151
- Disallow directory traversal in repository paths for security
  https://gitlab.com/gitlab-org/gitaly/merge_requests/152
- FindDefaultBranchName: Handle repos with non-existing HEAD
  https://gitlab.com/gitlab-org/gitaly/merge_requests/164
- Add support for structured logging via logrus
  https://gitlab.com/gitlab-org/gitaly/merge_requests/163
- Add support for exposing the Gitaly build information via Prometheus
  https://gitlab.com/gitlab-org/gitaly/merge_requests/168
- Set GL_PROTOCOL during SmartHTTP.PostReceivePack
  https://gitlab.com/gitlab-org/gitaly/merge_requests/169
- Handle server side errors from shallow clone
  https://gitlab.com/gitlab-org/gitaly/merge_requests/173
- Ensure that grpc server log messages are sent to logrus
  https://gitlab.com/gitlab-org/gitaly/merge_requests/174
- Add support for GRPC Latency Histograms in Prometheus
  https://gitlab.com/gitlab-org/gitaly/merge_requests/172
- Add support for Sentry exception reporting
  https://gitlab.com/gitlab-org/gitaly/merge_requests/171
- CommitDiff: Send chunks of patches over messages
  https://gitlab.com/gitlab-org/gitaly/merge_requests/170
- Upgrade gRPC and its dependencies
  https://gitlab.com/gitlab-org/gitaly/merge_requests/180

v0.10.0

- CommitDiff: Parse a typechange diff correctly
  https://gitlab.com/gitlab-org/gitaly/merge_requests/136
- CommitDiff: Implement CommitDelta RPC
  https://gitlab.com/gitlab-org/gitaly/merge_requests/139
- PostReceivePack: Set GL_REPOSITORY env variable when provided in request
  https://gitlab.com/gitlab-org/gitaly/merge_requests/137
- Add SSHUpload/ReceivePack Implementation
  https://gitlab.com/gitlab-org/gitaly/merge_requests/132

v0.9.0

- Add support ignoring whitespace diffs in CommitDiff
  https://gitlab.com/gitlab-org/gitaly/merge_requests/126
- Add support for path filtering in CommitDiff
  https://gitlab.com/gitlab-org/gitaly/merge_requests/126

v0.8.0

- Don't error on invalid ref in CommitIsAncestor
  https://gitlab.com/gitlab-org/gitaly/merge_requests/129
- Don't error on invalid commit in FindRefName
  https://gitlab.com/gitlab-org/gitaly/merge_requests/122
- Return 'Not Found' gRPC code when repository is not found
  https://gitlab.com/gitlab-org/gitaly/merge_requests/120

v0.7.0

- Use storage configuration data from config.toml, if possible, when
  resolving repository paths.
  https://gitlab.com/gitlab-org/gitaly/merge_requests/119
- Add CHANGELOG.md<|MERGE_RESOLUTION|>--- conflicted
+++ resolved
@@ -1,6 +1,5 @@
 # Gitaly changelog
 
-<<<<<<< HEAD
 UNRELEASED
 
 - Fix a panic in ListFiles RPC when git process is killed abruptly
@@ -31,12 +30,11 @@
   https://gitlab.com/gitlab-org/gitaly/merge_requests/446
 - Implement WikiGetPageVersions RPC
   https://gitlab.com/gitlab-org/gitaly/merge_requests/430
-=======
+
 v0.52.1
 
 - Include pprof debug access in the Prometheus listener
   https://gitlab.com/gitlab-org/gitaly/merge_requests/442
->>>>>>> 217f449a
 
 v0.52.0
 
