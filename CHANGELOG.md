--- conflicted
+++ resolved
@@ -2,13 +2,10 @@
 
 UNRELEASED
 
-<<<<<<< HEAD
 - Make gitaly-ruby's grpc server log at level WARN
   https://gitlab.com/gitlab-org/gitaly/merge_requests/681
-=======
 - Add health checks for gitaly-ruby
   https://gitlab.com/gitlab-org/gitaly/merge_requests/678
->>>>>>> 05550a41
 - Add config option to point to languages.json
   https://gitlab.com/gitlab-org/gitaly/merge_requests/652
 
