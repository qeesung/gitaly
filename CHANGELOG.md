# Gitaly changelog

UNRELEASED

<<<<<<< HEAD
- Remove ruby concurrency limiter
  https://gitlab.com/gitlab-org/gitaly/merge_requests/708
=======
- GetBlobs: don't create blob reader if limit is zero
  https://gitlab.com/gitlab-org/gitaly/merge_requests/706
>>>>>>> e809529c
- Implement SearchFilesBy{Content,Name}
  https://gitlab.com/gitlab-org/gitaly/merge_requests/677
- Introduce feature flag package based on gRPC metadata
  https://gitlab.com/gitlab-org/gitaly/merge_requests/704

v0.98.0

- Server implementation for repository raw_changes
  https://gitlab.com/gitlab-org/gitaly/merge_requests/699
- Add 'large request' test case to ListCommitsByOid
  https://gitlab.com/gitlab-org/gitaly/merge_requests/703
- Vendor gitlab_git at gitlab-org/gitlab-ce@3fcb9c115d776feb
  https://gitlab.com/gitlab-org/gitaly/merge_requests/702
- Limit concurrent gitaly-ruby requests from the client side
  https://gitlab.com/gitlab-org/gitaly/merge_requests/695
- Allow configuration of the log level in `config.toml`
  https://gitlab.com/gitlab-org/gitaly/merge_requests/696
- Copy Gitlab::Git::Repository#exists? implementation for internal method calls
  https://gitlab.com/gitlab-org/gitaly/merge_requests/693
- Upgrade Licensee gem to match the CE gem
  https://gitlab.com/gitlab-org/gitaly/merge_requests/693
- Vendor gitlab_git at 8b41c40674273d6ee
  https://gitlab.com/gitlab-org/gitaly/merge_requests/684
- Make wiki commit fields backwards compatible
  https://gitlab.com/gitlab-org/gitaly/merge_requests/685
- Catch CommitErrors while rebasing
  https://gitlab.com/gitlab-org/gitaly/merge_requests/680

v0.97.0

- Use gitaly-proto 0.97.0
  https://gitlab.com/gitlab-org/gitaly/merge_requests/683
- Make gitaly-ruby's grpc server log at level WARN
  https://gitlab.com/gitlab-org/gitaly/merge_requests/681
- Add health checks for gitaly-ruby
  https://gitlab.com/gitlab-org/gitaly/merge_requests/678
- Add config option to point to languages.json
  https://gitlab.com/gitlab-org/gitaly/merge_requests/652

v0.96.1

- Vendor gitlab_git at 7e3bb679a92156304
  https://gitlab.com/gitlab-org/gitaly/merge_requests/669
- Make it a fatal error if gitaly-ruby can't start
  https://gitlab.com/gitlab-org/gitaly/merge_requests/667
- Tag log entries with repo.GlRepository
  https://gitlab.com/gitlab-org/gitaly/merge_requests/663
- Add {Get,CreateRepositoryFrom}Snapshot RPCs
  https://gitlab.com/gitlab-org/gitaly/merge_requests/644

v0.96.0

Skipped. We cut and pushed the wrong tag.

v0.95.0
- Fix fragile checksum test
  https://gitlab.com/gitlab-org/gitaly/merge_requests/661
- Use rugged 0.27.0
  https://gitlab.com/gitlab-org/gitaly/merge_requests/660

v0.94.0

- Send gitaly-ruby exceptions to their own DSN
  https://gitlab.com/gitlab-org/gitaly/merge_requests/656
- Run Go test suite with '-race' in CI
  https://gitlab.com/gitlab-org/gitaly/merge_requests/654
- Ignore more grpc codes in sentry
  https://gitlab.com/gitlab-org/gitaly/merge_requests/655
- Implement Get{Tag,Commit}Messages RPCs
  https://gitlab.com/gitlab-org/gitaly/merge_requests/646
- Fix directory permission walker for Go 1.10
  https://gitlab.com/gitlab-org/gitaly/merge_requests/650

v0.93.0

- Fix concurrency limit handler stream interceptor
  https://gitlab.com/gitlab-org/gitaly/merge_requests/640
- Vendor gitlab_git at 9b76d8512a5491202e5a953
  https://gitlab.com/gitlab-org/gitaly/merge_requests/647
- Add handling for large commit and tag messages
  https://gitlab.com/gitlab-org/gitaly/merge_requests/635
- Update gitaly-proto to v0.91.0
  https://gitlab.com/gitlab-org/gitaly/merge_requests/643

v0.92.0

- Server Implementation GetInfoAttributes
  https://gitlab.com/gitlab-org/gitaly/merge_requests/641
- Fix encoding error in ListConflictFiles
  https://gitlab.com/gitlab-org/gitaly/merge_requests/639
- Add catfile convenience methods
  https://gitlab.com/gitlab-org/gitaly/merge_requests/638
- Server implementation FindRemoteRepository
  https://gitlab.com/gitlab-org/gitaly/merge_requests/636
- Log process PID in 'spawn complete' entry
  https://gitlab.com/gitlab-org/gitaly/merge_requests/637
- Vendor gitlab_git at 79aa00321063da
  https://gitlab.com/gitlab-org/gitaly/merge_requests/633

v0.91.0

- Rewrite RepositoryService.HasLocalBranches in Go
  https://gitlab.com/gitlab-org/gitaly/merge_requests/629
- Rewrite RepositoryService.MergeBase in Go
  https://gitlab.com/gitlab-org/gitaly/merge_requests/632
- Encode OperationsService errors in UTF-8 before sending them
  https://gitlab.com/gitlab-org/gitaly/merge_requests/627
- Add param logging in NamespaceService RPCs
  https://gitlab.com/gitlab-org/gitaly/merge_requests/626
- Sanitize URLs before sending gitaly-ruby exceptions to Sentry
  https://gitlab.com/gitlab-org/gitaly/merge_requests/625

v0.90.0

- Implement SSHService.SSHUploadArchive RPC
  https://gitlab.com/gitlab-org/gitaly/merge_requests/621
- Sanitize URLs before logging them
  https://gitlab.com/gitlab-org/gitaly/merge_requests/624
- Clean stale worktrees before performing garbage collection
  https://gitlab.com/gitlab-org/gitaly/merge_requests/622

v0.89.0

- Report original exceptions to Sentry instead of wrapped ones by the exception bridge
  https://gitlab.com/gitlab-org/gitaly/merge_requests/623
- Upgrade grpc gem to 1.10.0
  https://gitlab.com/gitlab-org/gitaly/merge_requests/620
- Fix FetchRemote throwing "Host key verification failed"
  https://gitlab.com/gitlab-org/gitaly/merge_requests/617
- Use only 1 gitaly-ruby process in test
  https://gitlab.com/gitlab-org/gitaly/merge_requests/615
- Bump github-linguist to 5.3.3
  https://gitlab.com/gitlab-org/gitaly/merge_requests/613

v0.88.0

- Add support for all field to {Find,Count}Commits RPCs
  https://gitlab.com/gitlab-org/gitaly/merge_requests/611
- Vendor gitlab_git at de454de9b10f
  https://gitlab.com/gitlab-org/gitaly/merge_requests/611

v0.87.0

- Implement GetCommitSignatures RPC
  https://gitlab.com/gitlab-org/gitaly/merge_requests/609

v0.86.0

- Implement BlobService.GetAllLfsPointers
  https://gitlab.com/gitlab-org/gitaly/merge_requests/562
- Implement BlobService.GetNewLfsPointers
  https://gitlab.com/gitlab-org/gitaly/merge_requests/562
- Use gitaly-proto v0.86.0
  https://gitlab.com/gitlab-org/gitaly/merge_requests/606

v0.85.0

- Implement recursive tree entries fetching
  https://gitlab.com/gitlab-org/gitaly/merge_requests/600

v0.84.0

- Send gitaly-ruby exceptions to Sentry
  https://gitlab.com/gitlab-org/gitaly/merge_requests/598
- Detect License type for repositories
  https://gitlab.com/gitlab-org/gitaly/merge_requests/601

v0.83.0

- Delete old lock files before performing Garbage Collection
  https://gitlab.com/gitlab-org/gitaly/merge_requests/587

v0.82.0

- Implement RepositoryService.IsSquashInProgress RPC
  https://gitlab.com/gitlab-org/gitaly/merge_requests/593
- Added test to prevent wiki page duplication
  https://gitlab.com/gitlab-org/gitaly/merge_requests/539
- Fixed bug in wiki_find_page method
  https://gitlab.com/gitlab-org/gitaly/merge_requests/590

v0.81.0

- Vendor gitlab_git at 7095c2bf4064911
  https://gitlab.com/gitlab-org/gitaly/merge_requests/591
- Vendor gitlab_git at 9483cbab26ad239
  https://gitlab.com/gitlab-org/gitaly/merge_requests/588

v0.80.0

- Lock protobuf to 3.5.1
  https://gitlab.com/gitlab-org/gitaly/merge_requests/589

v0.79.0

- Update the activesupport gem
  https://gitlab.com/gitlab-org/gitaly/merge_requests/584
- Update the grpc gem to 1.8.7
  https://gitlab.com/gitlab-org/gitaly/merge_requests/585
- Implement GetBlobs RPC
  https://gitlab.com/gitlab-org/gitaly/merge_requests/582
- Check info split size in catfile parser
  https://gitlab.com/gitlab-org/gitaly/merge_requests/583

v0.78.0

- Vendor gitlab_git at 498d32363aa61d679ff749b
  https://gitlab.com/gitlab-org/gitaly/merge_requests/579
- Convert inputs to UTF-8 before passing them to Gollum
  https://gitlab.com/gitlab-org/gitaly/merge_requests/575
- Implement OperationService.UserSquash RPC
  https://gitlab.com/gitlab-org/gitaly/merge_requests/548
- Update recommended and minimum git versions to 2.14.3 and 2.9.0 respectively
  https://gitlab.com/gitlab-org/gitaly/merge_requests/548
- Handle binary commit messages better
  https://gitlab.com/gitlab-org/gitaly/merge_requests/577
- Vendor gitlab_git at a03ea19332736c36ecb9
  https://gitlab.com/gitlab-org/gitaly/merge_requests/574

v0.77.0

- Implement RepositoryService.WriteConfig RPC
  https://gitlab.com/gitlab-org/gitaly/merge_requests/554

v0.76.0

- Add support for PreReceiveError in UserMergeBranch
  https://gitlab.com/gitlab-org/gitaly/merge_requests/573
- Add support for Refs field in DeleteRefs RPC
  https://gitlab.com/gitlab-org/gitaly/merge_requests/565
- Wait between ruby worker removal from pool and graceful shutdown
  https://gitlab.com/gitlab-org/gitaly/merge_requests/567
- Register the ServerService
  https://gitlab.com/gitlab-org/gitaly/merge_requests/572
- Vendor gitlab_git at f8dd398a21b19cb7d56
  https://gitlab.com/gitlab-org/gitaly/merge_requests/571
- Vendor gitlab_git at 4376be84ce18cde22febc50
  https://gitlab.com/gitlab-org/gitaly/merge_requests/570

v0.75.0

- Implement WikiGetFormattedData RPC
  https://gitlab.com/gitlab-org/gitaly/merge_requests/564
- Implement ServerVersion and ServerGitVersion
  https://gitlab.com/gitlab-org/gitaly/merge_requests/561
- Vendor Gitlab::Git @ f9b946c1c9756533fd95c8735803d7b54d6dd204
  https://gitlab.com/gitlab-org/gitaly/merge_requests/563
- ListBranchNamesContainingCommit server implementation
  https://gitlab.com/gitlab-org/gitaly/merge_requests/537
- ListTagNamesContainingCommit server implementation
  https://gitlab.com/gitlab-org/gitaly/merge_requests/537

v0.74.0

- Implement CreateRepositoryFromBundle RPC
  https://gitlab.com/gitlab-org/gitaly/merge_requests/557
- Use gitaly-proto v0.77.0
  https://gitlab.com/gitlab-org/gitaly/merge_requests/556
- Automatically remove tempdir when context is over
  https://gitlab.com/gitlab-org/gitaly/merge_requests/555
- Add automatic tempdir cleaner
  https://gitlab.com/gitlab-org/gitaly/merge_requests/540

v0.73.0

- Implement CreateBundle RPC
  https://gitlab.com/gitlab-org/gitaly/merge_requests/546

v0.72.0

- Implement RemoteService.UpdateRemoteMirror RPC
  https://gitlab.com/gitlab-org/gitaly/merge_requests/544
- Implement OperationService.UserCommitFiles RPC
  https://gitlab.com/gitlab-org/gitaly/merge_requests/516
- Use grpc-go 1.9.1
  https://gitlab.com/gitlab-org/gitaly/merge_requests/547

v0.71.0

- Implement GetLfsPointers RPC
  https://gitlab.com/gitlab-org/gitaly/merge_requests/543
- Add tempdir package
  https://gitlab.com/gitlab-org/gitaly/merge_requests/538
- Fix validation for Repositoryservice::WriteRef
  https://gitlab.com/gitlab-org/gitaly/merge_requests/542

v0.70.0

- Handle non-existent commits in ExtractCommitSignature
  https://gitlab.com/gitlab-org/gitaly/merge_requests/535
- Implement RepositoryService::WriteRef
  https://gitlab.com/gitlab-org/gitaly/merge_requests/526

v0.69.0

- Fix handling of paths ending with slashes in TreeEntry
  https://gitlab.com/gitlab-org/gitaly/merge_requests/532
- Implement CreateRepositoryFromURL RPC
  https://gitlab.com/gitlab-org/gitaly/merge_requests/529

v0.68.0

- Check repo existence before passing to gitaly-ruby
  https://gitlab.com/gitlab-org/gitaly/merge_requests/528
- Implement ExtractCommitSignature RPC
  https://gitlab.com/gitlab-org/gitaly/merge_requests/521
- Update Gitlab::Git vendoring to b10ea6e386a025759aca5e9ef0d23931e77d1012
  https://gitlab.com/gitlab-org/gitaly/merge_requests/525
- Use gitlay-proto 0.71.0
  https://gitlab.com/gitlab-org/gitaly/merge_requests/524
- Fix pagination bug in GetWikiPageVersions
  https://gitlab.com/gitlab-org/gitaly/merge_requests/524
- Use gitaly-proto 0.70.0
  https://gitlab.com/gitlab-org/gitaly/merge_requests/522

v0.67.0

- Implement UserRebase RPC
  https://gitlab.com/gitlab-org/gitaly/merge_requests/511
- Implement IsRebaseInProgress RPC
  https://gitlab.com/gitlab-org/gitaly/merge_requests/519
- Update to gitaly-proto v0.67.0
  https://gitlab.com/gitlab-org/gitaly/merge_requests/520
- Fix an error in merged all branches logic
  https://gitlab.com/gitlab-org/gitaly/merge_requests/517
- Allow RemoteService.AddRemote to receive several mirror_refmaps
  https://gitlab.com/gitlab-org/gitaly/merge_requests/513
- Update vendored gitlab_git to 33cea50976
  https://gitlab.com/gitlab-org/gitaly/merge_requests/518
- Update vendored gitlab_git to bce886b776a
  https://gitlab.com/gitlab-org/gitaly/merge_requests/515
- Update vendored gitlab_git to 6eeb69fc9a2
  https://gitlab.com/gitlab-org/gitaly/merge_requests/514
- Add support for MergedBranches in FindAllBranches RPC
  https://gitlab.com/gitlab-org/gitaly/merge_requests/510

v0.66.0

- Implement RemoteService.FetchInternalRemote RPC
  https://gitlab.com/gitlab-org/gitaly/merge_requests/508

v0.65.0

- Add support for MaxCount in CountCommits RPC
  https://gitlab.com/gitlab-org/gitaly/merge_requests/507
- Implement CreateFork RPC
  https://gitlab.com/gitlab-org/gitaly/merge_requests/497

v0.64.0

- Update vendored gitlab_git to b98c69470f52185117fcdb5e28096826b32363ca
  https://gitlab.com/gitlab-org/gitaly/merge_requests/506

v0.63.0

- Handle failed merge when branch gets updated
  https://gitlab.com/gitlab-org/gitaly/merge_requests/505

v0.62.0

- Implement ConflictsService.ResolveConflicts RPC
  https://gitlab.com/gitlab-org/gitaly/merge_requests/470
- Implement ConflictsService.ListConflictFiles RPC
  https://gitlab.com/gitlab-org/gitaly/merge_requests/470
- Implement RemoteService.RemoveRemote RPC
  https://gitlab.com/gitlab-org/gitaly/merge_requests/490
- Implement RemoteService.AddRemote RPC
  https://gitlab.com/gitlab-org/gitaly/merge_requests/490

v0.61.1

- gitaly-ruby shutdown improvements
  https://gitlab.com/gitlab-org/gitaly/merge_requests/500
- Use go 1.9
  https://gitlab.com/gitlab-org/gitaly/merge_requests/496

v0.61.0

- Add rdoc to gitaly-ruby's Gemfile
  https://gitlab.com/gitlab-org/gitaly/merge_requests/487
- Limit the number of concurrent process spawns
  https://gitlab.com/gitlab-org/gitaly/merge_requests/492
- Update vendored gitlab_git to 858edadf781c0cc54b15832239c19fca378518ad
  https://gitlab.com/gitlab-org/gitaly/merge_requests/493
- Eagerly close logrus writer pipes
  https://gitlab.com/gitlab-org/gitaly/merge_requests/489
- Panic if a command has no Done() channel
  https://gitlab.com/gitlab-org/gitaly/merge_requests/485
- Update vendored gitlab_git to 31fa9313991881258b4697cb507cfc8ab205b7dc
  https://gitlab.com/gitlab-org/gitaly/merge_requests/486

v0.60.0

- Implement FindMergeBase RPC
  https://gitlab.com/gitlab-org/gitaly/merge_requests/477
- Update vendored gitlab_git to 359b65beac43e009b715c2db048e06b6f96b0ee8
  https://gitlab.com/gitlab-org/gitaly/merge_requests/481

v0.59.0

- Restart gitaly-ruby when it uses too much memory
  https://gitlab.com/gitlab-org/gitaly/merge_requests/465

v0.58.0

- Implement RepostoryService::Fsck
  https://gitlab.com/gitlab-org/gitaly/merge_requests/475
- Increase default gitaly-ruby connection timeout to 40s
  https://gitlab.com/gitlab-org/gitaly/merge_requests/476
- Update vendored gitlab_git to f3a3bd50eafdcfcaeea21d6cfa0b8bbae7720fec
  https://gitlab.com/gitlab-org/gitaly/merge_requests/478

v0.57.0

- Implement UserRevert RPC
  https://gitlab.com/gitlab-org/gitaly/merge_requests/471
- Fix commit message encoding and support alternates in CatFile
  https://gitlab.com/gitlab-org/gitaly/merge_requests/469
- Raise an exception when Git::Env.all is called
  https://gitlab.com/gitlab-org/gitaly/merge_requests/474
- Update vendored gitlab_git to c594659fea15c6dd17b
  https://gitlab.com/gitlab-org/gitaly/merge_requests/473
- More logging in housekeeping
  https://gitlab.com/gitlab-org/gitaly/merge_requests/435

v0.56.0

- Implement UserCherryPick RPC
  https://gitlab.com/gitlab-org/gitaly/merge_requests/457
- Use grpc-go 1.8.0
  https://gitlab.com/gitlab-org/gitaly/merge_requests/466
- Fix a panic in ListFiles RPC when git process is killed abruptly
  https://gitlab.com/gitlab-org/gitaly/merge_requests/460
- Implement CommitService::FilterShasWithSignatures
  https://gitlab.com/gitlab-org/gitaly/merge_requests/461
- Implement CommitService::ListCommitsByOid
  https://gitlab.com/gitlab-org/gitaly/merge_requests/438

v0.55.0

- Include pprof debug access in the Prometheus listener
  https://gitlab.com/gitlab-org/gitaly/merge_requests/442
- Run gitaly-ruby in the same directory as gitaly
  https://gitlab.com/gitlab-org/gitaly/merge_requests/458

v0.54.0

- Implement RefService.DeleteRefs
  https://gitlab.com/gitlab-org/gitaly/merge_requests/453
- Use --deployment flag for bundler and force `bundle install` on `make assemble`
  https://gitlab.com/gitlab-org/gitaly/merge_requests/448
- Update License as requested in: gitlab-com/organization#146
- Implement RepositoryService::FetchSourceBranch
  https://gitlab.com/gitlab-org/gitaly/merge_requests/434

v0.53.0

- Update vendored gitlab_git to f7537ce03a29b
  https://gitlab.com/gitlab-org/gitaly/merge_requests/449
- Update vendored gitlab_git to 6f045671e665e42c7
  https://gitlab.com/gitlab-org/gitaly/merge_requests/446
- Implement WikiGetPageVersions RPC
  https://gitlab.com/gitlab-org/gitaly/merge_requests/430

v0.52.1

- Include pprof debug access in the Prometheus listener
  https://gitlab.com/gitlab-org/gitaly/merge_requests/442

v0.52.0

- Implement WikiUpdatePage RPC
  https://gitlab.com/gitlab-org/gitaly/merge_requests/422

v0.51.0

- Implement OperationService.UserFFMerge
  https://gitlab.com/gitlab-org/gitaly/merge_requests/426
- Implement WikiFindFile RPC
  https://gitlab.com/gitlab-org/gitaly/merge_requests/425
- Implement WikiDeletePage RPC
  https://gitlab.com/gitlab-org/gitaly/merge_requests/414
- Implement WikiFindPage RPC
  https://gitlab.com/gitlab-org/gitaly/merge_requests/419
- Update gitlab_git to b3ba3996e0bd329eaa574ff53c69673efaca6eef and set
  `GL_USERNAME` env variable for hook excecution
  https://gitlab.com/gitlab-org/gitaly/merge_requests/423
- Enable logging in client-streamed and bidi GRPC requests
  https://gitlab.com/gitlab-org/gitaly/merge_requests/429

v0.50.0

- Pass repo git alternate dirs to gitaly-ruby
  https://gitlab.com/gitlab-org/gitaly/merge_requests/421
- Remove old temporary files from repositories after GC
  https://gitlab.com/gitlab-org/gitaly/merge_requests/411

v0.49.0

- Use sentry fingerprinting to group exceptions
  https://gitlab.com/gitlab-org/gitaly/merge_requests/417
- Use gitlab_git c23c09366db610c1
  https://gitlab.com/gitlab-org/gitaly/merge_requests/415

v0.48.0

- Implement WikiWritePage RPC
  https://gitlab.com/gitlab-org/gitaly/merge_requests/410

v0.47.0

- Pass full BranchUpdate result on successful merge
  https://gitlab.com/gitlab-org/gitaly/merge_requests/406
- Deprecate implementation of RepositoryService.Exists
  https://gitlab.com/gitlab-org/gitaly/merge_requests/408
- Use gitaly-proto 0.42.0
  https://gitlab.com/gitlab-org/gitaly/merge_requests/407


v0.46.0

- Add a Rails logger to ruby-git
  https://gitlab.com/gitlab-org/gitaly/merge_requests/405
- Add `git version` to `gitaly_build_info` metrics
  https://gitlab.com/gitlab-org/gitaly/merge_requests/400
- Use relative paths for git object dir attributes
  https://gitlab.com/gitlab-org/gitaly/merge_requests/393

v0.45.1

- Implement OperationService::UserMergeBranch
  https://gitlab.com/gitlab-org/gitaly/merge_requests/394
- Add client feature logging and metrics
  https://gitlab.com/gitlab-org/gitaly/merge_requests/392
- Implement RepositoryService.HasLocalBranches RPC
  https://gitlab.com/gitlab-org/gitaly/merge_requests/397
- Fix Commit Subject parsing in rubyserver
  https://gitlab.com/gitlab-org/gitaly/merge_requests/388

v0.45.0

Skipped. We cut and pushed the wrong tag.

v0.44.0

- Update gitlab_git to 4a0f720a502ac02423
  https://gitlab.com/gitlab-org/gitaly/merge_requests/389
- Fix incorrect parsing of diff chunks starting with ++ or --
  https://gitlab.com/gitlab-org/gitaly/merge_requests/385
- Implement Raw{Diff,Patch} RPCs
  https://gitlab.com/gitlab-org/gitaly/merge_requests/381

v0.43.0

- Pass details of Gitaly-Ruby's Ruby exceptions back to
  callers in the request trailers
  https://gitlab.com/gitlab-org/gitaly/merge_requests/358
- Allow individual endpoints to be rate-limited per-repository
  https://gitlab.com/gitlab-org/gitaly/merge_requests/376
- Implement OperationService.UserDeleteBranch RPC
  https://gitlab.com/gitlab-org/gitaly/merge_requests/377
- Fix path bug in CommitService::FindCommits
  https://gitlab.com/gitlab-org/gitaly/merge_requests/364
- Fail harder during startup, fix version string
  https://gitlab.com/gitlab-org/gitaly/merge_requests/379
- Implement RepositoryService.GetArchive RPC
  https://gitlab.com/gitlab-org/gitaly/merge_requests/370
- Add `gitaly-ssh` command
  https://gitlab.com/gitlab-org/gitaly/merge_requests/368

v0.42.0

- Implement UserCreateTag RPC
  https://gitlab.com/gitlab-org/gitaly/merge_requests/374
- Return pre-receive errors in UserDeleteTag response
  https://gitlab.com/gitlab-org/gitaly/merge_requests/378
- Check if we don't overwrite a namespace moved to gitaly
  https://gitlab.com/gitlab-org/gitaly/merge_requests/375

v0.41.0

- Wait for monitor goroutine to return during supervisor shutdown
  https://gitlab.com/gitlab-org/gitaly/merge_requests/341
- Use grpc 1.6.0 and update all the things
  https://gitlab.com/gitlab-org/gitaly/merge_requests/354
- Update vendored gitlab_git to 4c6c105909ea610eac7
  https://gitlab.com/gitlab-org/gitaly/merge_requests/360
- Implement UserDeleteTag RPC
  https://gitlab.com/gitlab-org/gitaly/merge_requests/366
- Implement RepositoryService::CreateRepository
  https://gitlab.com/gitlab-org/gitaly/merge_requests/361
- Fix path bug for gitlab-shell. gitlab-shell path is now required
  https://gitlab.com/gitlab-org/gitaly/merge_requests/365
- Remove support for legacy services not ending in 'Service'
  https://gitlab.com/gitlab-org/gitaly/merge_requests/363
- Implement RepositoryService.UserCreateBranch
  https://gitlab.com/gitlab-org/gitaly/merge_requests/344
- Make gitaly-ruby config mandatory
  https://gitlab.com/gitlab-org/gitaly/merge_requests/373

v0.40.0
- Use context cancellation instead of command.Close
  https://gitlab.com/gitlab-org/gitaly/merge_requests/332
- Fix LastCommitForPath handling of tree root
  https://gitlab.com/gitlab-org/gitaly/merge_requests/350
- Don't use 'bundle show' to find Linguist
  https://gitlab.com/gitlab-org/gitaly/merge_requests/339
- Fix diff parsing when the last 10 bytes of a stream contain newlines
  https://gitlab.com/gitlab-org/gitaly/merge_requests/348
- Consume diff binary notice as a patch
  https://gitlab.com/gitlab-org/gitaly/merge_requests/349
- Handle git dates larger than golang's and protobuf's limits
  https://gitlab.com/gitlab-org/gitaly/merge_requests/353

v0.39.0
- Reimplement FindAllTags RPC in Ruby
  https://gitlab.com/gitlab-org/gitaly/merge_requests/334
- Re-use gitaly-ruby client connection
  https://gitlab.com/gitlab-org/gitaly/merge_requests/330
- Fix encoding-bug in GitalyServer#gitaly_commit_from_rugged
  https://gitlab.com/gitlab-org/gitaly/merge_requests/337

v0.38.0

- Update vendor/gitlab_git to b58c4f436abaf646703bdd80f266fa4c0bab2dd2
  https://gitlab.com/gitlab-org/gitaly/merge_requests/324
- Add missing cmd.Close in log.GetCommit
  https://gitlab.com/gitlab-org/gitaly/merge_requests/326
- Populate `flat_path` field of `TreeEntry`s
  https://gitlab.com/gitlab-org/gitaly/merge_requests/328

v0.37.0

- Implement FindBranch RPC
  https://gitlab.com/gitlab-org/gitaly/merge_requests/315

v0.36.0

- Terminate commands when their context cancels
  https://gitlab.com/gitlab-org/gitaly/merge_requests/318
- Implement {Create,Delete}Branch RPCs
  https://gitlab.com/gitlab-org/gitaly/merge_requests/311
- Use git-linguist to implement CommitLanguages
  https://gitlab.com/gitlab-org/gitaly/merge_requests/316

v0.35.0

- Implement CommitService.CommitStats
  https://gitlab.com/gitlab-org/gitaly/merge_requests/312
- Use bufio.Reader instead of bufio.Scanner for lines.Send
  https://gitlab.com/gitlab-org/gitaly/merge_requests/303
- Restore support for custom environment variables
  https://gitlab.com/gitlab-org/gitaly/merge_requests/319

v0.34.0

- Export environment variables for git debugging
  https://gitlab.com/gitlab-org/gitaly/merge_requests/306
- Fix bugs in RepositoryService.FetchRemote
  https://gitlab.com/gitlab-org/gitaly/merge_requests/300
- Respawn gitaly-ruby when it crashes
  https://gitlab.com/gitlab-org/gitaly/merge_requests/293
- Use a fixed order when auto-loading Ruby files
  https://gitlab.com/gitlab-org/gitaly/merge_requests/302
- Add signal handler for ruby socket cleanup on shutdown
  https://gitlab.com/gitlab-org/gitaly/merge_requests/304
- Use grpc 1.4.5 in gitaly-ruby
  https://gitlab.com/gitlab-org/gitaly/merge_requests/308
- Monitor gitaly-ruby RSS via Prometheus
  https://gitlab.com/gitlab-org/gitaly/merge_requests/310

v0.33.0

- Implement DiffService.CommitPatch RPC
  https://gitlab.com/gitlab-org/gitaly/merge_requests/279
- Use 'bundle config' for gitaly-ruby in source production installations
  https://gitlab.com/gitlab-org/gitaly/merge_requests/298

v0.32.0

- RefService::RefExists endpoint
  https://gitlab.com/gitlab-org/gitaly/merge_requests/275

v0.31.0

- Implement CommitService.FindCommits
  https://gitlab.com/gitlab-org/gitaly/merge_requests/266
- Log spawned process metrics
  https://gitlab.com/gitlab-org/gitaly/merge_requests/284
- Implement RepositoryService.ApplyGitattributes RPC
  https://gitlab.com/gitlab-org/gitaly/merge_requests/278
- Implement RepositoryService.FetchRemote RPC
  https://gitlab.com/gitlab-org/gitaly/merge_requests/276

v0.30.0

- Add a middleware for handling Git object dir attributes
  https://gitlab.com/gitlab-org/gitaly/merge_requests/273

v0.29.0

- Use BUNDLE_PATH instead of --path for gitaly-ruby
  https://gitlab.com/gitlab-org/gitaly/merge_requests/271
- Add GitLab-Shell Path to config
  https://gitlab.com/gitlab-org/gitaly/merge_requests/267
- Don't count on PID 1 to be the reaper
  https://gitlab.com/gitlab-org/gitaly/merge_requests/270
- Log top level project group for easier analysis
  https://gitlab.com/gitlab-org/gitaly/merge_requests/272

v0.28.0

- Increase gitaly-ruby connection timeout to 20s
  https://gitlab.com/gitlab-org/gitaly/merge_requests/265
- Implement RepositorySize RPC
  https://gitlab.com/gitlab-org/gitaly/merge_requests/262
- Implement CommitsByMessage RPC
  https://gitlab.com/gitlab-org/gitaly/merge_requests/263

v0.27.0

- Support `git -c` options in SSH upload-pack
  https://gitlab.com/gitlab-org/gitaly/merge_requests/242
- Add storage dir existence check to repo lookup
  https://gitlab.com/gitlab-org/gitaly/merge_requests/259
- Implement RawBlame RPC
  https://gitlab.com/gitlab-org/gitaly/merge_requests/257
- Implement LastCommitForPath RPC
  https://gitlab.com/gitlab-org/gitaly/merge_requests/260
- Deprecate Exists RPC in favor of RepositoryExists
  https://gitlab.com/gitlab-org/gitaly/merge_requests/260
- Install gems into vendor/bundle
  https://gitlab.com/gitlab-org/gitaly/merge_requests/264

v0.26.0

- Implement CommitService.CommitLanguages, add gitaly-ruby
  https://gitlab.com/gitlab-org/gitaly/merge_requests/210
- Extend CountCommits RPC to support before/after/path arguments
  https://gitlab.com/gitlab-org/gitaly/merge_requests/252
- Fix a bug in FindAllTags parsing lightweight tags
  https://gitlab.com/gitlab-org/gitaly/merge_requests/256

v0.25.0

- Implement FindAllTags RPC
  https://gitlab.com/gitlab-org/gitaly/merge_requests/246

v0.24.1

- Return an empty array on field `ParentIds` of `GitCommit`s if it has none
  https://gitlab.com/gitlab-org/gitaly/merge_requests/237

v0.24.0

- Consume stdout during repack/gc
  https://gitlab.com/gitlab-org/gitaly/merge_requests/249
- Implement RefService.FindAllBranches RPC
  https://gitlab.com/gitlab-org/gitaly/merge_requests/239

v0.23.0

- Version without Build Time
  https://gitlab.com/gitlab-org/gitaly/merge_requests/231
- Implement CommitService.ListFiles
  https://gitlab.com/gitlab-org/gitaly/merge_requests/205
- Change the build process from copying to using symlinks
  https://gitlab.com/gitlab-org/gitaly/merge_requests/230
- Implement CommitService.FindCommit
  https://gitlab.com/gitlab-org/gitaly/merge_requests/217
- Register RepositoryService
  https://gitlab.com/gitlab-org/gitaly/merge_requests/233
- Correctly handle a non-tree path on CommitService.TreeEntries
  https://gitlab.com/gitlab-org/gitaly/merge_requests/234

v0.22.0

- Various build file improvements
  https://gitlab.com/gitlab-org/gitaly/merge_requests/229
- Implement FindAllCommits RPC
  https://gitlab.com/gitlab-org/gitaly/merge_requests/226
- Send full repository path instead of filename on field `path` of TreeEntry
  https://gitlab.com/gitlab-org/gitaly/merge_requests/232

v0.21.2

- Config: do not start Gitaly without at least one storage
  https://gitlab.com/gitlab-org/gitaly/merge_requests/227
- Implement CommitService.GarbageCollect/Repack{Incremental,Full}
  https://gitlab.com/gitlab-org/gitaly/merge_requests/218

v0.21.1

- Make sure stdout.Read has enough bytes buffered to read from
  https://gitlab.com/gitlab-org/gitaly/merge_requests/224

v0.21.0

- Send an empty response for TreeEntry instead of nil
  https://gitlab.com/gitlab-org/gitaly/merge_requests/223

v0.20.0

- Implement commit diff limiting logic
  https://gitlab.com/gitlab-org/gitaly/merge_requests/211
- Increase message size to 5 KB for Diff service
  https://gitlab.com/gitlab-org/gitaly/merge_requests/221

v0.19.0

- Send parent ids and raw body on CommitService.CommitsBetween
  https://gitlab.com/gitlab-org/gitaly/merge_requests/216
- Streamio chunk size optimizations
  https://gitlab.com/gitlab-org/gitaly/merge_requests/206
- Implement CommitService.GetTreeEntries
  https://gitlab.com/gitlab-org/gitaly/merge_requests/208

v0.18.0

- Add config to specify a git binary path
  https://gitlab.com/gitlab-org/gitaly/merge_requests/177
- CommitService.CommitsBetween fixes: Invert commits order, populates commit
  message bodies, reject suspicious revisions
  https://gitlab.com/gitlab-org/gitaly/merge_requests/204

v0.17.0

- Rename auth 'unenforced' to 'transitioning'
  https://gitlab.com/gitlab-org/gitaly/merge_requests/209
- Also check for "refs" folder for repo existence
  https://gitlab.com/gitlab-org/gitaly/merge_requests/207

v0.16.0

- Implement BlobService.GetBlob
  https://gitlab.com/gitlab-org/gitaly/merge_requests/202

v0.15.0

- Ensure that sub-processes inherit TZ environment variable
  https://gitlab.com/gitlab-org/gitaly/merge_requests/201
- Implement CommitService::CommitsBetween
  https://gitlab.com/gitlab-org/gitaly/merge_requests/197
- Implement CountCommits RPC
  https://gitlab.com/gitlab-org/gitaly/merge_requests/203

v0.14.0

- Added integration test for SSH, and a client package
  https://gitlab.com/gitlab-org/gitaly/merge_requests/178/
- Override gRPC code to Canceled/DeadlineExceeded on requests with
  canceled contexts
  https://gitlab.com/gitlab-org/gitaly/merge_requests/199
- Add RepositoryExists Implementation
  https://gitlab.com/gitlab-org/gitaly/merge_requests/200

v0.13.0

- Added usage and version flags to the command line interface
  https://gitlab.com/gitlab-org/gitaly/merge_requests/193
- Optional token authentication
  https://gitlab.com/gitlab-org/gitaly/merge_requests/191

v0.12.0

- Stop using deprecated field `path` in Repository messages
  https://gitlab.com/gitlab-org/gitaly/merge_requests/179
- Implement TreeEntry RPC
  https://gitlab.com/gitlab-org/gitaly/merge_requests/187

v0.11.2

Skipping 0.11.1 intentionally, we messed up the tag.

- Add context to structured logging messages
  https://gitlab.com/gitlab-org/gitaly/merge_requests/184
- Fix incorrect dependency in Makefile
  https://gitlab.com/gitlab-org/gitaly/merge_requests/189

v0.11.0

- FindDefaultBranchName: decorate error
  https://gitlab.com/gitlab-org/gitaly/merge_requests/148
- Hide chatty logs behind GITALY_DEBUG=1. Log access times.
  https://gitlab.com/gitlab-org/gitaly/merge_requests/149
- Count accepted gRPC connections
  https://gitlab.com/gitlab-org/gitaly/merge_requests/151
- Disallow directory traversal in repository paths for security
  https://gitlab.com/gitlab-org/gitaly/merge_requests/152
- FindDefaultBranchName: Handle repos with non-existing HEAD
  https://gitlab.com/gitlab-org/gitaly/merge_requests/164
- Add support for structured logging via logrus
  https://gitlab.com/gitlab-org/gitaly/merge_requests/163
- Add support for exposing the Gitaly build information via Prometheus
  https://gitlab.com/gitlab-org/gitaly/merge_requests/168
- Set GL_PROTOCOL during SmartHTTP.PostReceivePack
  https://gitlab.com/gitlab-org/gitaly/merge_requests/169
- Handle server side errors from shallow clone
  https://gitlab.com/gitlab-org/gitaly/merge_requests/173
- Ensure that grpc server log messages are sent to logrus
  https://gitlab.com/gitlab-org/gitaly/merge_requests/174
- Add support for GRPC Latency Histograms in Prometheus
  https://gitlab.com/gitlab-org/gitaly/merge_requests/172
- Add support for Sentry exception reporting
  https://gitlab.com/gitlab-org/gitaly/merge_requests/171
- CommitDiff: Send chunks of patches over messages
  https://gitlab.com/gitlab-org/gitaly/merge_requests/170
- Upgrade gRPC and its dependencies
  https://gitlab.com/gitlab-org/gitaly/merge_requests/180

v0.10.0

- CommitDiff: Parse a typechange diff correctly
  https://gitlab.com/gitlab-org/gitaly/merge_requests/136
- CommitDiff: Implement CommitDelta RPC
  https://gitlab.com/gitlab-org/gitaly/merge_requests/139
- PostReceivePack: Set GL_REPOSITORY env variable when provided in request
  https://gitlab.com/gitlab-org/gitaly/merge_requests/137
- Add SSHUpload/ReceivePack Implementation
  https://gitlab.com/gitlab-org/gitaly/merge_requests/132

v0.9.0

- Add support ignoring whitespace diffs in CommitDiff
  https://gitlab.com/gitlab-org/gitaly/merge_requests/126
- Add support for path filtering in CommitDiff
  https://gitlab.com/gitlab-org/gitaly/merge_requests/126

v0.8.0

- Don't error on invalid ref in CommitIsAncestor
  https://gitlab.com/gitlab-org/gitaly/merge_requests/129
- Don't error on invalid commit in FindRefName
  https://gitlab.com/gitlab-org/gitaly/merge_requests/122
- Return 'Not Found' gRPC code when repository is not found
  https://gitlab.com/gitlab-org/gitaly/merge_requests/120

v0.7.0

- Use storage configuration data from config.toml, if possible, when
  resolving repository paths.
  https://gitlab.com/gitlab-org/gitaly/merge_requests/119
- Add CHANGELOG.md<|MERGE_RESOLUTION|>--- conflicted
+++ resolved
@@ -2,13 +2,10 @@
 
 UNRELEASED
 
-<<<<<<< HEAD
 - Remove ruby concurrency limiter
   https://gitlab.com/gitlab-org/gitaly/merge_requests/708
-=======
 - GetBlobs: don't create blob reader if limit is zero
   https://gitlab.com/gitlab-org/gitaly/merge_requests/706
->>>>>>> e809529c
 - Implement SearchFilesBy{Content,Name}
   https://gitlab.com/gitlab-org/gitaly/merge_requests/677
 - Introduce feature flag package based on gRPC metadata
