// Command praefect provides a reverse-proxy server with high-availability
// specific features for Gitaly.
//
// Additionally, praefect has subcommands for common tasks:
//
// SQL Ping
//
// The subcommand "sql-ping" checks if the database configured in the config
// file is reachable:
//
//     praefect -config PATH_TO_CONFIG sql-ping
//
// SQL Migrate
//
// The subcommand "sql-migrate" will apply any outstanding SQL migrations.
//
//     praefect -config PATH_TO_CONFIG sql-migrate [-ignore-unknown=true|false]
//
// By default, the migration will ignore any unknown migrations that are
// not known by the Praefect binary.
//
// "-ignore-unknown=false" will disable this behavior.
//
// The subcommand "sql-migrate-status" will show which SQL migrations have
// been applied and which ones have not:
//
//     praefect -config PATH_TO_CONFIG sql-migrate-status
//
// Dial Nodes
//
// The subcommand "dial-nodes" helps diagnose connection problems to Gitaly or
// Praefect. The subcommand works by sourcing the connection information from
// the config file, and then dialing and health checking the remote nodes.
//
//     praefect -config PATH_TO_CONFIG dial-nodes
//
// Dataloss
//
// The subcommand "dataloss" identifies Gitaly nodes which are missing data from the
// previous write-enabled primary node. It does so by looking through incomplete
// replication jobs. This is useful for identifying potential data loss from a failover
// event.
//
//     praefect -config PATH_TO_CONFIG dataloss [-virtual-storage <virtual-storage>]
//
// "-virtual-storage" specifies which virtual storage to check for data loss. If not specified,
// the check is performed for every configured virtual storage.
//
// Accept Dataloss
//
// The subcommand "accept-dataloss" allows for accepting data loss in a repository to enable it for
// writing again. The current version of the repository on the authoritative storage is set to be
// the latest version and replications to other nodes are scheduled in order to bring them consistent
// with the new authoritative version.
//
//     praefect -config PATH_TO_CONFIG accept-dataloss -virtual-storage <virtual-storage> -relative-path <relative-path> -authoritative-storage <authoritative-storage>
package main

import (
	"context"
	"database/sql"
	"errors"
	"flag"
	"fmt"
	"math/rand"
	"os"
	"strings"
	"time"

	"github.com/prometheus/client_golang/prometheus"
	"github.com/sirupsen/logrus"
	"gitlab.com/gitlab-org/gitaly/v14/internal/backchannel"
	"gitlab.com/gitlab-org/gitaly/v14/internal/bootstrap"
	"gitlab.com/gitlab-org/gitaly/v14/internal/bootstrap/starter"
	"gitlab.com/gitlab-org/gitaly/v14/internal/gitaly/config/sentry"
	"gitlab.com/gitlab-org/gitaly/v14/internal/helper"
	"gitlab.com/gitlab-org/gitaly/v14/internal/log"
	"gitlab.com/gitlab-org/gitaly/v14/internal/praefect"
	"gitlab.com/gitlab-org/gitaly/v14/internal/praefect/config"
	"gitlab.com/gitlab-org/gitaly/v14/internal/praefect/datastore"
	"gitlab.com/gitlab-org/gitaly/v14/internal/praefect/datastore/glsql"
	"gitlab.com/gitlab-org/gitaly/v14/internal/praefect/metrics"
	"gitlab.com/gitlab-org/gitaly/v14/internal/praefect/nodes"
	"gitlab.com/gitlab-org/gitaly/v14/internal/praefect/nodes/tracker"
	"gitlab.com/gitlab-org/gitaly/v14/internal/praefect/protoregistry"
	"gitlab.com/gitlab-org/gitaly/v14/internal/praefect/reconciler"
	"gitlab.com/gitlab-org/gitaly/v14/internal/praefect/repocleaner"
	"gitlab.com/gitlab-org/gitaly/v14/internal/praefect/service/transaction"
	"gitlab.com/gitlab-org/gitaly/v14/internal/praefect/transactions"
	"gitlab.com/gitlab-org/gitaly/v14/internal/sidechannel"
	"gitlab.com/gitlab-org/gitaly/v14/internal/version"
	"gitlab.com/gitlab-org/labkit/monitoring"
	"gitlab.com/gitlab-org/labkit/tracing"
)

var (
	flagConfig  = flag.String("config", "", "Location for the config.toml")
	flagVersion = flag.Bool("version", false, "Print version and exit")
	logger      = log.Default()

	errNoConfigFile = errors.New("the config flag must be passed")
)

const progname = "praefect"

func main() {
	flag.Usage = func() {
		cmds := []string{}
		for k := range subcommands {
			cmds = append(cmds, k)
		}

		printfErr("Usage of %s:\n", progname)
		flag.PrintDefaults()
		printfErr("  subcommand (optional)\n")
		printfErr("\tOne of %s\n", strings.Join(cmds, ", "))
	}
	flag.Parse()

	// If invoked with -version
	if *flagVersion {
		fmt.Println(praefect.GetVersionString())
		os.Exit(0)
	}

	conf, err := initConfig()
	if err != nil {
		printfErr("%s: configuration error: %v\n", progname, err)
		os.Exit(1)
	}

	conf.ConfigureLogger()

	if args := flag.Args(); len(args) > 0 {
		os.Exit(subCommand(conf, args[0], args[1:]))
	}

	configure(conf)

	logger.WithField("version", praefect.GetVersionString()).Info("Starting " + progname)

	starterConfigs, err := getStarterConfigs(conf)
	if err != nil {
		logger.Fatalf("%s", err)
	}

	b, err := bootstrap.New()
	if err != nil {
		logger.Fatalf("unable to create a bootstrap: %v", err)
	}

	if err := run(starterConfigs, conf, b, prometheus.DefaultRegisterer); err != nil {
		logger.Fatalf("%v", err)
	}
}

func initConfig() (config.Config, error) {
	var conf config.Config

	if *flagConfig == "" {
		return conf, errNoConfigFile
	}

	conf, err := config.FromFile(*flagConfig)
	if err != nil {
		return conf, fmt.Errorf("error reading config file: %v", err)
	}

	if err := conf.Validate(); err != nil {
		return config.Config{}, err
	}

	if !conf.AllowLegacyElectors {
		conf.Failover.ElectionStrategy = config.ElectionStrategyPerRepository
	}

	if !conf.Failover.Enabled && conf.Failover.ElectionStrategy != "" {
		logger.WithField("election_strategy", conf.Failover.ElectionStrategy).Warn(
			"ignoring configured election strategy as failover is disabled")
	}

	return conf, nil
}

func configure(conf config.Config) {
	tracing.Initialize(tracing.WithServiceName(progname))

	if conf.PrometheusListenAddr != "" {
		conf.Prometheus.Configure()
	}

	sentry.ConfigureSentry(version.GetVersion(), conf.Sentry)
}

func run(cfgs []starter.Config, conf config.Config, b bootstrap.Listener, promreg prometheus.Registerer) error {
	nodeLatencyHistogram, err := metrics.RegisterNodeLatency(conf.Prometheus, promreg)
	if err != nil {
		return err
	}

	delayMetric, err := metrics.RegisterReplicationDelay(conf.Prometheus, promreg)
	if err != nil {
		return err
	}

	latencyMetric, err := metrics.RegisterReplicationLatency(conf.Prometheus, promreg)
	if err != nil {
		return err
	}

	ctx, cancel := context.WithCancel(context.Background())
	defer cancel()

	var db *sql.DB
	if conf.NeedsSQL() {
		logger.Infof("establishing database connection to %s:%d ...", conf.DB.Host, conf.DB.Port)
		dbConn, closedb, err := initDatabase(ctx, logger, conf)
		if err != nil {
			return err
		}
		defer closedb()
		db = dbConn
		logger.Info("database connection established")
	}

	var queue datastore.ReplicationEventQueue
	var rs datastore.RepositoryStore
	var csg datastore.ConsistentStoragesGetter
	var metricsCollectors []prometheus.Collector

	if conf.MemoryQueueEnabled {
		queue = datastore.NewMemoryReplicationEventQueue(conf)
		rs = datastore.MockRepositoryStore{}
		csg = rs
		logger.Info("reads distribution caching is disabled for in memory storage")
	} else {
		queue = datastore.NewPostgresReplicationEventQueue(db)
		rs = datastore.NewPostgresRepositoryStore(db, conf.StorageNames())

		if conf.DB.ToPQString(true) == "" {
			csg = rs
			logger.Info("reads distribution caching is disabled because direct connection to Postgres is not set")
		} else {
			listenerOpts := datastore.DefaultPostgresListenerOpts
			listenerOpts.Addr = conf.DB.ToPQString(true)
			listenerOpts.Channels = []string{"repositories_updates", "storage_repositories_updates"}

			storagesCached, err := datastore.NewCachingConsistentStoragesGetter(logger, rs, conf.VirtualStorageNames())
			if err != nil {
				return fmt.Errorf("caching storage provider: %w", err)
			}

			postgresListener, err := datastore.NewPostgresListener(logger, listenerOpts, storagesCached)
			if err != nil {
				return err
			}

			defer func() {
				if err := postgresListener.Close(); err != nil {
					logger.WithError(err).Error("error on closing Postgres notifications listener")
				}
			}()

			metricsCollectors = append(metricsCollectors, storagesCached, postgresListener)
			csg = storagesCached
			logger.Info("reads distribution caching is enabled by configuration")
		}
	}

	var errTracker tracker.ErrorTracker

	if conf.Failover.Enabled {
		thresholdsConfigured, err := conf.Failover.ErrorThresholdsConfigured()
		if err != nil {
			return err
		}

		if thresholdsConfigured {
			errTracker, err = tracker.NewErrors(ctx, conf.Failover.ErrorThresholdWindow.Duration(), conf.Failover.ReadErrorThresholdCount, conf.Failover.WriteErrorThresholdCount)
			if err != nil {
				return err
			}
		}
	}

	transactionManager := transactions.NewManager(conf)
	sidechannelRegistry := sidechannel.NewRegistry()
	clientHandshaker := backchannel.NewClientHandshaker(logger, praefect.NewBackchannelServerFactory(logger, transaction.NewServer(transactionManager), sidechannelRegistry))
	assignmentStore := praefect.NewDisabledAssignmentStore(conf.StorageNames())
	var (
		nodeManager   nodes.Manager
		healthChecker praefect.HealthChecker
		nodeSet       praefect.NodeSet
		router        praefect.Router
		primaryGetter praefect.PrimaryGetter
	)
	if conf.Failover.ElectionStrategy == config.ElectionStrategyPerRepository {
		nodeSet, err = praefect.DialNodes(ctx, conf.VirtualStorages, protoregistry.GitalyProtoPreregistered, errTracker, clientHandshaker, sidechannelRegistry)
		if err != nil {
			return fmt.Errorf("dial nodes: %w", err)
		}
		defer nodeSet.Close()

		hm := nodes.NewHealthManager(logger, db, nodes.GeneratePraefectName(conf, logger), nodeSet.HealthClients())
		go func() {
			if err := hm.Run(ctx, helper.NewTimerTicker(time.Second)); err != nil {
				logger.WithError(err).Error("health manager exited")
			}
		}()
		healthChecker = hm

		// Wait for the first health check to complete so the Praefect doesn't start serving RPC
		// before the router is ready with the health status of the nodes.
		<-hm.Updated()

		elector := nodes.NewPerRepositoryElector(db)

		primaryGetter = elector
		assignmentStore = datastore.NewAssignmentStore(db, conf.StorageNames())

		router = praefect.NewPerRepositoryRouter(
			nodeSet.Connections(),
			elector,
			hm,
			praefect.NewLockedRandom(rand.New(rand.NewSource(time.Now().UnixNano()))),
			csg,
			assignmentStore,
			rs,
			conf.DefaultReplicationFactors(),
		)
	} else {
		if conf.Failover.Enabled {
			logger.WithField("election_strategy", conf.Failover.ElectionStrategy).Warn(
				"Deprecated election stategy in use, migrate to repository specific primary nodes following https://docs.gitlab.com/ee/administration/gitaly/praefect.html#migrate-to-repository-specific-primary-gitaly-nodes. The other election strategies are scheduled for removal in GitLab 14.0.")
		}

		nodeMgr, err := nodes.NewManager(logger, conf, db, csg, nodeLatencyHistogram, protoregistry.GitalyProtoPreregistered, errTracker, clientHandshaker, sidechannelRegistry)
		if err != nil {
			return err
		}

		healthChecker = praefect.HealthChecker(nodeMgr)
		nodeSet = praefect.NodeSetFromNodeManager(nodeMgr)
		router = praefect.NewNodeManagerRouter(nodeMgr, rs)
		primaryGetter = nodeMgr
		nodeManager = nodeMgr

		nodeMgr.Start(conf.Failover.BootstrapInterval.Duration(), conf.Failover.MonitorInterval.Duration())
		defer nodeMgr.Stop()
	}

	logger.Infof("election strategy: %q", conf.Failover.ElectionStrategy)
	logger.Info("background started: gitaly nodes health monitoring")

	var (
		// top level server dependencies
		coordinator = praefect.NewCoordinator(
			queue,
			rs,
			router,
			transactionManager,
			conf,
			protoregistry.GitalyProtoPreregistered,
		)

		repl = praefect.NewReplMgr(
			logger,
			conf.StorageNames(),
			queue,
			rs,
			healthChecker,
			nodeSet,
			praefect.WithDelayMetric(delayMetric),
			praefect.WithLatencyMetric(latencyMetric),
			praefect.WithDequeueBatchSize(conf.Replication.BatchSize),
			praefect.WithParallelStorageProcessingWorkers(conf.Replication.ParallelStorageProcessingWorkers),
		)
		srvFactory = praefect.NewServerFactory(
			conf,
			logger,
			coordinator.StreamDirector,
			nodeManager,
			transactionManager,
			queue,
			rs,
			assignmentStore,
			protoregistry.GitalyProtoPreregistered,
			nodeSet.Connections(),
			primaryGetter,
		)
	)
	metricsCollectors = append(metricsCollectors, transactionManager, coordinator, repl)
<<<<<<< HEAD
	prometheus.MustRegister(metricsCollectors...)
=======
	if db != nil {
		promreg.MustRegister(
			datastore.NewRepositoryStoreCollector(logger, conf.VirtualStorageNames(), db, conf.Prometheus.ScrapeTimeout),
		)
	}
	promreg.MustRegister(metricsCollectors...)
>>>>>>> 686ac28e

	for _, cfg := range cfgs {
		srv, err := srvFactory.Create(cfg.IsSecure())
		if err != nil {
			return fmt.Errorf("create gRPC server: %w", err)
		}
		defer srv.Stop()

		b.RegisterStarter(starter.New(cfg, srv))
	}

	if conf.PrometheusListenAddr != "" {
		logger.WithField("address", conf.PrometheusListenAddr).Info("Starting prometheus listener")

		b.RegisterStarter(func(listen bootstrap.ListenFunc, _ chan<- error) error {
			l, err := listen(starter.TCP, conf.PrometheusListenAddr)
			if err != nil {
				return err
			}

			go func() {
				if err := monitoring.Start(
					monitoring.WithListener(l),
					monitoring.WithBuildInformation(praefect.GetVersion(), praefect.GetBuildTime())); err != nil {
					logger.WithError(err).Errorf("Unable to start prometheus listener: %v", conf.PrometheusListenAddr)
				}
			}()

			return nil
		})
	}

	if err := b.Start(); err != nil {
		return fmt.Errorf("unable to start the bootstrap: %v", err)
	}
	for _, cfg := range cfgs {
		logger.WithFields(logrus.Fields{"schema": cfg.Name, "address": cfg.Addr}).Info("listening")
	}

	go repl.ProcessBacklog(ctx, praefect.ExpBackoffFactory{Start: time.Second, Max: 5 * time.Second})
	logger.Info("background started: processing of the replication events")
	repl.ProcessStale(ctx, 30*time.Second, time.Minute)
	logger.Info("background started: processing of the stale replication events")

	if interval := conf.Reconciliation.SchedulingInterval.Duration(); interval > 0 {
		if conf.MemoryQueueEnabled {
			logger.Warn("Disabled automatic reconciliation as it is only implemented using SQL queue and in-memory queue is configured.")
		} else {
			r := reconciler.NewReconciler(
				logger,
				db,
				healthChecker,
				conf.StorageNames(),
				conf.Reconciliation.HistogramBuckets,
			)
			promreg.MustRegister(r)
			go func() {
				if err := r.Run(ctx, helper.NewTimerTicker(interval)); err != nil {
					logger.WithError(err).Error("reconciler finished execution")
				}
			}()
		}
	}

	if interval := conf.RepositoriesCleanup.RunInterval.Duration(); interval > 0 {
		if db != nil {
			go func() {
				storageSync := datastore.NewStorageCleanup(db)
				cfg := repocleaner.Cfg{
					RunInterval:         conf.RepositoriesCleanup.RunInterval.Duration(),
					LivenessInterval:    30 * time.Second,
					RepositoriesInBatch: conf.RepositoriesCleanup.RepositoriesInBatch,
				}
				repoCleaner := repocleaner.NewRunner(cfg, logger, healthChecker, nodeSet.Connections(), storageSync, storageSync, repocleaner.NewLogWarnAction(logger))
				if err := repoCleaner.Run(ctx, helper.NewTimerTicker(conf.RepositoriesCleanup.CheckInterval.Duration())); err != nil && !errors.Is(context.Canceled, err) {
					logger.WithError(err).Error("repository cleaner finished execution")
				} else {
					logger.Info("repository cleaner finished execution")
				}
			}()
		} else {
			logger.Warn("Repository cleanup background task disabled as there is no database connection configured.")
		}
	} else {
		logger.Warn(`Repository cleanup background task disabled as "repositories_cleanup.run_interval" is not set or 0.`)
	}

	return b.Wait(conf.GracefulStopTimeout.Duration(), srvFactory.GracefulStop)
}

func getStarterConfigs(conf config.Config) ([]starter.Config, error) {
	var cfgs []starter.Config
	unique := map[string]struct{}{}
	for schema, addr := range map[string]string{
		starter.TCP:  conf.ListenAddr,
		starter.TLS:  conf.TLSListenAddr,
		starter.Unix: conf.SocketPath,
	} {
		if addr == "" {
			continue
		}

		addrConf, err := starter.ParseEndpoint(addr)
		if err != nil {
			// address doesn't include schema
			if !errors.Is(err, starter.ErrEmptySchema) {
				return nil, err
			}
			addrConf = starter.Config{Name: schema, Addr: addr}
		}
		addrConf.HandoverOnUpgrade = true

		if _, found := unique[addrConf.Addr]; found {
			return nil, fmt.Errorf("same address can't be used for different schemas %q", addr)
		}
		unique[addrConf.Addr] = struct{}{}

		cfgs = append(cfgs, addrConf)
	}

	if len(cfgs) == 0 {
		return nil, errors.New("no listening addresses were provided, unable to start")
	}

	return cfgs, nil
}

func initDatabase(ctx context.Context, logger *logrus.Entry, conf config.Config) (*sql.DB, func(), error) {
	openDBCtx, cancel := context.WithTimeout(ctx, 30*time.Second)
	defer cancel()
	db, err := glsql.OpenDB(openDBCtx, conf.DB)
	if err != nil {
		logger.WithError(err).Error("SQL connection open failed")
		return nil, nil, err
	}

	closedb := func() {
		if err := db.Close(); err != nil {
			logger.WithError(err).Error("SQL connection close failed")
		}
	}

	if err := datastore.CheckPostgresVersion(db); err != nil {
		closedb()
		return nil, nil, err
	}

	return db, closedb, nil
}<|MERGE_RESOLUTION|>--- conflicted
+++ resolved
@@ -390,16 +390,7 @@
 		)
 	)
 	metricsCollectors = append(metricsCollectors, transactionManager, coordinator, repl)
-<<<<<<< HEAD
-	prometheus.MustRegister(metricsCollectors...)
-=======
-	if db != nil {
-		promreg.MustRegister(
-			datastore.NewRepositoryStoreCollector(logger, conf.VirtualStorageNames(), db, conf.Prometheus.ScrapeTimeout),
-		)
-	}
 	promreg.MustRegister(metricsCollectors...)
->>>>>>> 686ac28e
 
 	for _, cfg := range cfgs {
 		srv, err := srvFactory.Create(cfg.IsSecure())
