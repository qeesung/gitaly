image: registry.gitlab.com/gitlab-org/gitlab-build-images:golang-1.8-git-2.8.4

stages:
  - build_test
  - package
  - publish

verify:
  stage: build_test
  script:
    - make verify

.test_template: &test_definition
  stage: build_test
  script:
    - go version
    - git version
    - make test

.build_template: &build_definition
  stage: build_test
  script:
    - make

build:default:
  <<: *build_definition

test:default:
  <<: *test_definition

<<<<<<< HEAD
cover:
  stage: test
=======
# If we want to build and test on other golang version in future....
#
# build:go1.9:
#  <<: *build_definition
#  image: ...
#
# test:go1.9:
#  <<: *test_definition
#  image: ...

cover:
  stage: build_test
>>>>>>> db4b0266
  script:
    - make cover
  artifacts:
    paths:
      - _build/cover/all.html

package:
  stage: package
  only:
    - tags
  script:
    - apt-get update -qq
    - apt-get install -qq -y rubygems bundler
    - GOOS=linux GOARCH=amd64 make clean package
    - ls -l # Want to see permissions as they went into the .deb
    - dpkg -e *.deb
    - cat DEBIAN/control
    - cat DEBIAN/md5sums
    - rm -rf DEBIAN
  artifacts:
    paths:
      - ./*.deb

publish:
  stage: publish
  only:
    - tags
  variables:
    GIT_STRATEGY: none
  script:
    - apt-get update -qq
    - apt-get install -y rubygems
    - gem install package_cloud
    - ls -lh *.deb
    - shasum -a256 *.deb
    - package_cloud push $PACKAGECLOUD_REPO *.deb --url=https://packages.gitlab.com
  allow_failure: true

# Create a code quality report
codeclimate:
  image: docker:latest
  stage: test
  variables:
    DOCKER_DRIVER: overlay
  services:
    - docker:dind
  script:
    - docker run --env CODECLIMATE_CODE="$PWD" --volume "$PWD":/code --volume /var/run/docker.sock:/var/run/docker.sock --volume /tmp/cc:/tmp/cc codeclimate/codeclimate analyze -f json > codeclimate.json
  artifacts:
    paths: [codeclimate.json]
  allow_failure: true<|MERGE_RESOLUTION|>--- conflicted
+++ resolved
@@ -28,10 +28,6 @@
 test:default:
   <<: *test_definition
 
-<<<<<<< HEAD
-cover:
-  stage: test
-=======
 # If we want to build and test on other golang version in future....
 #
 # build:go1.9:
@@ -44,7 +40,6 @@
 
 cover:
   stage: build_test
->>>>>>> db4b0266
   script:
     - make cover
   artifacts:
@@ -86,7 +81,7 @@
 # Create a code quality report
 codeclimate:
   image: docker:latest
-  stage: test
+  stage: build_test
   variables:
     DOCKER_DRIVER: overlay
   services:
